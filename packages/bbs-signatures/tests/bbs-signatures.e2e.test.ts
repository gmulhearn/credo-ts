--- conflicted
+++ resolved
@@ -25,13 +25,9 @@
 import { W3cCredentialsModuleConfig } from '../../core/src/modules/vc/W3cCredentialsModuleConfig'
 import { customDocumentLoader } from '../../core/src/modules/vc/__tests__/documentLoader'
 import { getAgentConfig, getAgentContext } from '../../core/tests/helpers'
-<<<<<<< HEAD
-import { BbsBlsSignature2020, BbsBlsSignatureProof2020, Bls12381g2KeyProvider } from '../src'
-=======
 import { IndySdkWallet } from '../../indy-sdk/src'
 import { indySdk } from '../../indy-sdk/tests/setupIndySdkModule'
 import { BbsBlsSignature2020, BbsBlsSignatureProof2020, Bls12381g2SigningProvider } from '../src'
->>>>>>> 61daf0cb
 
 import { BbsBlsSignature2020Fixtures } from './fixtures'
 import { describeSkipNode17And18 } from './util'
@@ -72,14 +68,8 @@
   const privateKey = TypedArrayEncoder.fromString('testseed000000000000000000000001')
 
   beforeAll(async () => {
-<<<<<<< HEAD
-    wallet = new IndyWallet(agentConfig.agentDependencies, agentConfig.logger, keyProviderRegistry)
-    // eslint-disable-next-line @typescript-eslint/no-non-null-assertion
-    await wallet.createAndOpen(agentConfig.walletConfig!)
-=======
     wallet = new IndySdkWallet(indySdk, agentConfig.logger, signingProviderRegistry)
     await wallet.createAndOpen(agentConfig.walletConfig)
->>>>>>> 61daf0cb
     agentContext = getAgentContext({
       agentConfig,
       wallet,
