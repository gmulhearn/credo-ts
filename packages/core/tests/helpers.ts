--- conflicted
+++ resolved
@@ -45,17 +45,11 @@
   TrustPingEventTypes,
 } from '../src'
 import { Key, KeyType } from '../src/crypto'
-<<<<<<< HEAD
-import { V1Attachment, V1AttachmentData } from '../src/decorators/attachment/V1Attachment'
-import { AutoAcceptCredential } from '../src/modules/credentials/models/CredentialAutoAcceptType'
-import { V1CredentialPreview } from '../src/modules/credentials/protocol/v1/messages/V1CredentialPreview'
-=======
->>>>>>> 61daf0cb
 import { DidCommV1Service } from '../src/modules/dids'
 import { DidKey } from '../src/modules/dids/methods/key'
 import { OutOfBandRole } from '../src/modules/oob/domain/OutOfBandRole'
 import { OutOfBandState } from '../src/modules/oob/domain/OutOfBandState'
-import { OutOfBandInvitation } from '../src/modules/oob/protocols/v1/messages'
+import { OutOfBandInvitation } from '../src/modules/oob/messages'
 import { OutOfBandRecord } from '../src/modules/oob/repository'
 import { KeyDerivationMethod } from '../src/types'
 import { uuid } from '../src/utils/uuid'
@@ -541,10 +535,10 @@
     handshakeProtocols: [HandshakeProtocol.Connections],
   })
 
-  let { connectionRecord: agentBConnection } = await agentB.oob.receiveInvitation(agentAOutOfBand.outOfBandInvitation!)
+  let { connectionRecord: agentBConnection } = await agentB.oob.receiveInvitation(agentAOutOfBand.outOfBandInvitation)
 
   agentBConnection = await agentB.connections.returnWhenIsConnected(agentBConnection!.id)
-  let [agentAConnection] = await agentA.connections.findAllByOutOfBandId(agentAOutOfBand!.id)
+  let [agentAConnection] = await agentA.connections.findAllByOutOfBandId(agentAOutOfBand.id)
   agentAConnection = await agentA.connections.returnWhenIsConnected(agentAConnection!.id)
 
   return [agentAConnection, agentBConnection]
@@ -568,198 +562,4 @@
 // eslint-disable-next-line @typescript-eslint/ban-types
 export function mockProperty<T extends {}, K extends keyof T>(object: T, property: K, value: T[K]) {
   Object.defineProperty(object, property, { get: () => value })
-<<<<<<< HEAD
-}
-
-// Helper type to get the type of the agents (with the custom modules) for the credential tests
-export type CredentialTestsAgent = Awaited<ReturnType<typeof setupCredentialTests>>['aliceAgent']
-export async function setupCredentialTests(
-  faberName: string,
-  aliceName: string,
-  autoAcceptCredentials?: AutoAcceptCredential
-) {
-  const faberMessages = new Subject<SubjectMessage>()
-  const aliceMessages = new Subject<SubjectMessage>()
-  const subjectMap = {
-    'rxjs:faber': faberMessages,
-    'rxjs:alice': aliceMessages,
-  }
-
-  const indyCredentialFormat = new IndyCredentialFormatService()
-  const jsonLdCredentialFormat = new JsonLdCredentialFormatService()
-
-  // TODO remove the dependency on BbsModule
-  const modules = {
-    bbs: new BbsModule(),
-
-    // Initialize custom credentials module (with jsonLdCredentialFormat enabled)
-    credentials: new CredentialsModule({
-      autoAcceptCredentials,
-      credentialProtocols: [
-        new V1CredentialProtocol({ indyCredentialFormat }),
-        new V2CredentialProtocol({
-          credentialFormats: [indyCredentialFormat, jsonLdCredentialFormat],
-        }),
-      ],
-    }),
-    // Register custom w3cVc module so we can define the test document loader
-    w3cVc: new W3cVcModule({
-      documentLoader: customDocumentLoader,
-    }),
-  }
-  const faberAgentOptions = getAgentOptions(
-    faberName,
-    {
-      endpoints: ['rxjs:faber'],
-    },
-    modules
-  )
-
-  const aliceAgentOptions = getAgentOptions(
-    aliceName,
-    {
-      endpoints: ['rxjs:alice'],
-    },
-    modules
-  )
-  const faberAgent = new Agent(faberAgentOptions)
-  faberAgent.registerInboundTransport(new SubjectInboundTransport(faberMessages))
-  faberAgent.registerOutboundTransport(new SubjectOutboundTransport(subjectMap))
-  await faberAgent.initialize()
-
-  const aliceAgent = new Agent(aliceAgentOptions)
-  aliceAgent.registerInboundTransport(new SubjectInboundTransport(aliceMessages))
-  aliceAgent.registerOutboundTransport(new SubjectOutboundTransport(subjectMap))
-  await aliceAgent.initialize()
-
-  const {
-    schema,
-    definition: { id: credDefId },
-  } = await prepareForIssuance(faberAgent, ['name', 'age', 'profile_picture', 'x-ray'])
-
-  const [faberConnection, aliceConnection] = await makeConnection(faberAgent, aliceAgent)
-
-  const faberReplay = new ReplaySubject<CredentialStateChangedEvent>()
-  const aliceReplay = new ReplaySubject<CredentialStateChangedEvent>()
-
-  faberAgent.events
-    .observable<CredentialStateChangedEvent>(CredentialEventTypes.CredentialStateChanged)
-    .subscribe(faberReplay)
-  aliceAgent.events
-    .observable<CredentialStateChangedEvent>(CredentialEventTypes.CredentialStateChanged)
-    .subscribe(aliceReplay)
-
-  return { faberAgent, aliceAgent, credDefId, schema, faberConnection, aliceConnection, faberReplay, aliceReplay }
-}
-
-export async function setupProofsTest(faberName: string, aliceName: string, autoAcceptProofs?: AutoAcceptProof) {
-  const credentialPreview = V1CredentialPreview.fromRecord({
-    name: 'John',
-    age: '99',
-  })
-
-  const unique = uuid().substring(0, 4)
-
-  const faberAgentOptions = getAgentOptions(`${faberName}-${unique}`, {
-    autoAcceptProofs,
-    endpoints: ['rxjs:faber'],
-  })
-
-  const aliceAgentOptions = getAgentOptions(`${aliceName}-${unique}`, {
-    autoAcceptProofs,
-    endpoints: ['rxjs:alice'],
-  })
-
-  const faberMessages = new Subject<SubjectMessage>()
-  const aliceMessages = new Subject<SubjectMessage>()
-
-  const subjectMap = {
-    'rxjs:faber': faberMessages,
-    'rxjs:alice': aliceMessages,
-  }
-  const faberAgent = new Agent(faberAgentOptions)
-  faberAgent.registerInboundTransport(new SubjectInboundTransport(faberMessages))
-  faberAgent.registerOutboundTransport(new SubjectOutboundTransport(subjectMap))
-  await faberAgent.initialize()
-
-  const aliceAgent = new Agent(aliceAgentOptions)
-  aliceAgent.registerInboundTransport(new SubjectInboundTransport(aliceMessages))
-  aliceAgent.registerOutboundTransport(new SubjectOutboundTransport(subjectMap))
-  await aliceAgent.initialize()
-
-  const { definition } = await prepareForIssuance(faberAgent, ['name', 'age', 'image_0', 'image_1'])
-
-  const [agentAConnection, agentBConnection] = await makeConnection(faberAgent, aliceAgent)
-  expect(agentAConnection.isReady).toBe(true)
-  expect(agentBConnection.isReady).toBe(true)
-
-  const faberConnection = agentAConnection
-  const aliceConnection = agentBConnection
-
-  const presentationPreview = new PresentationPreview({
-    attributes: [
-      new PresentationPreviewAttribute({
-        name: 'name',
-        credentialDefinitionId: definition.id,
-        referent: '0',
-        value: 'John',
-      }),
-      new PresentationPreviewAttribute({
-        name: 'image_0',
-        credentialDefinitionId: definition.id,
-      }),
-    ],
-    predicates: [
-      new PresentationPreviewPredicate({
-        name: 'age',
-        credentialDefinitionId: definition.id,
-        predicate: PredicateType.GreaterThanOrEqualTo,
-        threshold: 50,
-      }),
-    ],
-  })
-
-  await issueCredential({
-    issuerAgent: faberAgent,
-    issuerConnectionId: faberConnection.id,
-    holderAgent: aliceAgent,
-    credentialTemplate: {
-      credentialDefinitionId: definition.id,
-      attributes: credentialPreview.attributes,
-      linkedAttachments: [
-        new LinkedAttachment({
-          name: 'image_0',
-          attachment: new V1Attachment({
-            filename: 'picture-of-a-cat.png',
-            data: new V1AttachmentData({ base64: 'cGljdHVyZSBvZiBhIGNhdA==' }),
-          }),
-        }),
-        new LinkedAttachment({
-          name: 'image_1',
-          attachment: new V1Attachment({
-            filename: 'picture-of-a-dog.png',
-            data: new V1AttachmentData({ base64: 'UGljdHVyZSBvZiBhIGRvZw==' }),
-          }),
-        }),
-      ],
-    },
-  })
-  const faberReplay = new ReplaySubject<ProofStateChangedEvent>()
-  const aliceReplay = new ReplaySubject<ProofStateChangedEvent>()
-
-  faberAgent.events.observable<ProofStateChangedEvent>(ProofEventTypes.ProofStateChanged).subscribe(faberReplay)
-  aliceAgent.events.observable<ProofStateChangedEvent>(ProofEventTypes.ProofStateChanged).subscribe(aliceReplay)
-
-  return {
-    faberAgent,
-    aliceAgent,
-    credDefId: definition.id,
-    faberConnection,
-    aliceConnection,
-    presentationPreview,
-    faberReplay,
-    aliceReplay,
-  }
-=======
->>>>>>> 61daf0cb
 }