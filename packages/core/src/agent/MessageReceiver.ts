import type { EncryptedMessage, PlaintextMessage, SignedMessage } from '../didcomm'
import type { DecryptedMessageContext } from '../didcomm/types'
import type { ConnectionRecord } from '../modules/connections'
import type { InboundTransport } from '../transport'
import type { AgentMessage } from './AgentMessage'
import type { TransportSession } from './TransportService'
import type { AgentContext } from './context'

import { InjectionSymbols } from '../constants'
import { isPlaintextMessageV1, isPlaintextMessageV2 } from '../didcomm'
import { getPlaintextMessageType, isEncryptedMessage, isPlaintextMessage, isSignedMessage } from '../didcomm/helpers'
import { AriesFrameworkError } from '../error'
import { Logger } from '../logger'
import { ConnectionService } from '../modules/connections'
import {
  buildProblemReportV1Message,
  buildProblemReportV2Message,
  ProblemReportMessage,
  V2ProblemReportMessage,
} from '../modules/problem-reports'
import { ProblemReportError } from '../modules/problem-reports/errors'
import { ProblemReportReason } from '../modules/problem-reports/models'
import { inject, injectable } from '../plugins'
import { JsonTransformer } from '../utils/JsonTransformer'
import { parseMessageType, replaceLegacyDidSovPrefixOnMessage } from '../utils/messageType'

import { Dispatcher } from './Dispatcher'
import { EnvelopeService } from './EnvelopeService'
import { MessageHandlerRegistry } from './MessageHandlerRegistry'
import { MessageSender } from './MessageSender'
import { TransportService } from './TransportService'
import { AgentContextProvider } from './context'
import { InboundMessageContext, OutboundMessageContext } from './models'

@injectable()
export class MessageReceiver {
  private envelopeService: EnvelopeService
  private transportService: TransportService
  private messageSender: MessageSender
  private dispatcher: Dispatcher
  private logger: Logger
  private connectionService: ConnectionService
  private messageHandlerRegistry: MessageHandlerRegistry
  private agentContextProvider: AgentContextProvider
  public readonly inboundTransports: InboundTransport[] = []

  public constructor(
    envelopeService: EnvelopeService,
    transportService: TransportService,
    messageSender: MessageSender,
    connectionService: ConnectionService,
    dispatcher: Dispatcher,
    messageHandlerRegistry: MessageHandlerRegistry,
    @inject(InjectionSymbols.AgentContextProvider) agentContextProvider: AgentContextProvider,
    @inject(InjectionSymbols.Logger) logger: Logger
  ) {
    this.envelopeService = envelopeService
    this.transportService = transportService
    this.messageSender = messageSender
    this.connectionService = connectionService
    this.dispatcher = dispatcher
    this.messageHandlerRegistry = messageHandlerRegistry
    this.agentContextProvider = agentContextProvider
    this.logger = logger
  }

  public registerInboundTransport(inboundTransport: InboundTransport) {
    this.inboundTransports.push(inboundTransport)
  }

  /**
   * Receive and handle an inbound DIDComm message. It will determine the agent context, decrypt the message, transform it
   * to it's corresponding message class and finally dispatch it to the dispatcher.
   *
   * @param inboundMessage the message to receive and handle
   */
  public async receiveMessage(
    inboundMessage: unknown,
    {
      session,
      connection,
      contextCorrelationId,
    }: { session?: TransportSession; connection?: ConnectionRecord; contextCorrelationId?: string } = {}
  ) {
    this.logger.debug(`Agent received message`)

    // Find agent context for the inbound message
    const agentContext = await this.agentContextProvider.getContextForInboundMessage(inboundMessage, {
      contextCorrelationId,
    })

    try {
      if (isEncryptedMessage(inboundMessage)) {
        return await this.receiveEncryptedMessage(agentContext, inboundMessage, session)
      } else if (isSignedMessage(inboundMessage)) {
        return await this.receiveSignedMessage(agentContext, inboundMessage, session)
      } else if (isPlaintextMessage(inboundMessage)) {
        await this.receivePlaintextMessage(agentContext, inboundMessage, connection)
      } else {
        throw new AriesFrameworkError('Unable to parse incoming message: unrecognized format')
      }
    } finally {
      // Always end the session for the agent context after handling the message.
      await agentContext.endSession()
    }
  }

  private async receivePlaintextMessage(
    agentContext: AgentContext,
    plaintextMessage: PlaintextMessage,
    connection?: ConnectionRecord
  ) {
    const message = await this.transformAndValidate(agentContext, plaintextMessage)
    const messageContext = new InboundMessageContext(message, { connection, agentContext })
    await this.dispatcher.dispatch(messageContext)
  }

  private async receiveEncryptedMessage(
    agentContext: AgentContext,
    packedMessage: EncryptedMessage,
    session?: TransportSession
  ) {
    const unpackedMessage = await this.envelopeService.unpackMessage(agentContext, packedMessage)
    return this.processUnpackedMessage(agentContext, unpackedMessage, session)
  }

  private async receiveSignedMessage(
    agentContext: AgentContext,
    packedMessage: SignedMessage,
    session?: TransportSession
  ) {
    const unpackedMessage = await this.envelopeService.unpackMessage(agentContext, packedMessage)
    return this.processUnpackedMessage(agentContext, unpackedMessage, session)
  }

  private async processUnpackedMessage(
    agentContext: AgentContext,
    unpackedMessage: DecryptedMessageContext,
    session?: TransportSession
  ) {
    const { plaintextMessage, senderKey, recipientKey } = unpackedMessage

    this.logger.info(
      `Received message with type '${plaintextMessage['@type']}', recipient key ${recipientKey?.fingerprint} and sender key ${senderKey?.fingerprint}`,
      plaintextMessage
    )

    const connection = await this.findConnection(agentContext, unpackedMessage)

    const message = await this.transformAndValidate(agentContext, plaintextMessage, connection)

    const messageContext = new InboundMessageContext(message, {
      // Only make the connection available in message context if the connection is ready
      // To prevent unwanted usage of unready connections. Connections can still be retrieved from
      // Storage if the specific protocol allows an unready connection to be used.
      connection: connection?.isReady ? connection : undefined,
      senderKey,
      recipientKey,
      agentContext,
    })

    // We want to save a session if there is a chance of returning outbound message via inbound transport.
    // That can happen when inbound message has `return_route` set to `all` or `thread`.
    // If `return_route` defines just `thread`, we decide later whether to use session according to outbound message `threadId`.
    if (senderKey && recipientKey && message.hasAnyReturnRoute() && session) {
      this.logger.debug(`Storing session for inbound message '${message.id}'`)
      const keys = {
        recipientKeys: [senderKey],
        routingKeys: [],
        senderKey: recipientKey,
      }
      session.keys = keys
      session.inboundMessage = message
      // We allow unready connections to be attached to the session as we want to be able to
      // use return routing to make connections. This is especially useful for creating connections
      // with mediators when you don't have a public endpoint yet.
      session.connection = connection ?? undefined
      messageContext.sessionId = session.id
      this.transportService.saveSession(session)
    } else if (session) {
      // No need to wait for session to stay open if we're not actually going to respond to the message.
      await session.close()
    }

    await this.dispatcher.dispatch(messageContext)
  }

  private async transformAndValidate(
    agentContext: AgentContext,
    plaintextMessage: PlaintextMessage,
    connection?: ConnectionRecord | null
  ): Promise<AgentMessage> {
    let message: AgentMessage
    try {
      message = await this.transformMessage(plaintextMessage)
    } catch (error) {
      const messageType = parseMessageType(getPlaintextMessageType(plaintextMessage))
      if (ProblemReportMessage.type === messageType || V2ProblemReportMessage.type === messageType) {
        throw new AriesFrameworkError(`Not sending problem report in response to problem report: ${error.message}`)
      }

      const problemReportMessage: AgentMessage | undefined = isPlaintextMessageV1(plaintextMessage)
        ? buildProblemReportV1Message(plaintextMessage, error.message)
        : buildProblemReportV2Message(plaintextMessage, error.message)

      if (problemReportMessage) {
        const outboundMessageContext = new OutboundMessageContext(problemReportMessage, {
          agentContext,
          connection: connection || undefined,
        })
        await this.messageSender.sendMessage(outboundMessageContext)
      }

      throw error
    }
    return message
  }

  private async findConnection(
    agentContext: AgentContext,
    decryptedMessageContext: DecryptedMessageContext
  ): Promise<ConnectionRecord | null> {
    if (isPlaintextMessageV1(decryptedMessageContext.plaintextMessage)) {
      const { recipientKey, senderKey } = decryptedMessageContext
      // We only fetch connections that are sent in AuthCrypt mode
      if (!recipientKey || !senderKey) return null

      // Try to find the did records that holds the sender and recipient keys
      return this.connectionService.findByKeys(agentContext, {
        senderKey,
        recipientKey,
      })
    }
    if (isPlaintextMessageV2(decryptedMessageContext.plaintextMessage)) {
      // Try to find the did records that holds the sender and recipient keys
      const { from } = decryptedMessageContext.plaintextMessage
      if (!from) return null
      return this.connectionService.findByTheirDid(agentContext, from)
    }

    return null
  }

  /**
   * Transform an plaintext DIDComm message into it's corresponding message class. Will look at all message types in the registered handlers.
   *
   * @param message the plaintext message for which to transform the message in to a class instance
   */
  private async transformMessage(message: PlaintextMessage): Promise<AgentMessage> {
    // replace did:sov:BzCbsNYhMrjHiqZDTUASHg;spec prefix for message type with https://didcomm.org
    if (message['@type']) {
      // replace did:sov:BzCbsNYhMrjHiqZDTUASHg;spec prefix for record type with https://didcomm.org
      replaceLegacyDidSovPrefixOnMessage(message)
    }

    const messageType = getPlaintextMessageType(message)
    if (!messageType) {
      throw new AriesFrameworkError(`No type found in the message: ${message}`)
    }

<<<<<<< HEAD
    const MessageClass = this.dispatcher.getMessageClassForType(messageType)
=======
    const messageType = message['@type']
    const MessageClass = this.messageHandlerRegistry.getMessageClassForMessageType(messageType)
>>>>>>> ff6293cf

    if (!MessageClass) {
      throw new ProblemReportError(`No message class found for message type "${messageType}"`, {
        problemCode: ProblemReportReason.MessageParseFailure,
      })
    }

    // Cast the plain JSON object to specific instance of Message extended from AgentMessage
    let messageTransformed: AgentMessage
    try {
      messageTransformed = JsonTransformer.fromJSON(message, MessageClass)
    } catch (error) {
      this.logger.error(`Error validating message ${message.type}`, {
        errors: error,
        message: JSON.stringify(message),
      })
      throw new ProblemReportError(`Error validating message ${message.type}`, {
        problemCode: ProblemReportReason.MessageParseFailure,
      })
    }
    return messageTransformed
  }
}<|MERGE_RESOLUTION|>--- conflicted
+++ resolved
@@ -258,12 +258,7 @@
       throw new AriesFrameworkError(`No type found in the message: ${message}`)
     }
 
-<<<<<<< HEAD
-    const MessageClass = this.dispatcher.getMessageClassForType(messageType)
-=======
-    const messageType = message['@type']
     const MessageClass = this.messageHandlerRegistry.getMessageClassForMessageType(messageType)
->>>>>>> ff6293cf
 
     if (!MessageClass) {
       throw new ProblemReportError(`No message class found for message type "${messageType}"`, {
