<<<<<<< HEAD
import type { EncryptedMessage } from '../../didcomm/types'
=======
>>>>>>> 61daf0cb
import type { MediationRecord } from './repository'
import type { EncryptedMessage } from '../../types'

import { AgentContext } from '../../agent'
import { MessageHandlerRegistry } from '../../agent/MessageHandlerRegistry'
import { MessageSender } from '../../agent/MessageSender'
import { OutboundMessageContext } from '../../agent/models'
import { injectable } from '../../plugins'
import { ConnectionService } from '../connections/services'
import { MessagePickupApi } from '../message-pìckup'

import { MediatorModuleConfig } from './MediatorModuleConfig'
import { ForwardHandler, KeylistUpdateHandler } from './handlers'
import { MediationRequestHandler } from './handlers/MediationRequestHandler'
import { MediatorService } from './services/MediatorService'

@injectable()
export class MediatorApi {
  public config: MediatorModuleConfig

  private mediatorService: MediatorService
  private messageSender: MessageSender
  private agentContext: AgentContext
  private connectionService: ConnectionService

  public constructor(
    messageHandlerRegistry: MessageHandlerRegistry,
    mediationService: MediatorService,
    messageSender: MessageSender,
    agentContext: AgentContext,
    connectionService: ConnectionService,
    config: MediatorModuleConfig
  ) {
    this.mediatorService = mediationService
    this.messageSender = messageSender
    this.connectionService = connectionService
    this.agentContext = agentContext
    this.config = config
    this.registerMessageHandlers(messageHandlerRegistry)
  }

  public async initialize() {
    this.agentContext.config.logger.debug('Mediator routing record not loaded yet, retrieving from storage')
    const routingRecord = await this.mediatorService.findMediatorRoutingRecord(this.agentContext)

    // If we don't have a routing record yet for this tenant, create it
    if (!routingRecord) {
      this.agentContext.config.logger.debug(
        'Mediator routing record does not exist yet, creating routing keys and record'
      )
      await this.mediatorService.createMediatorRoutingRecord(this.agentContext)
    }
  }

  public async grantRequestedMediation(mediatorId: string): Promise<MediationRecord> {
    const record = await this.mediatorService.getById(this.agentContext, mediatorId)
    const connectionRecord = await this.connectionService.getById(this.agentContext, record.connectionId)

    const { message, mediationRecord } = await this.mediatorService.createGrantMediationMessage(
      this.agentContext,
      record
    )
    const outboundMessageContext = new OutboundMessageContext(message, {
      agentContext: this.agentContext,
      connection: connectionRecord,
      associatedRecord: mediationRecord,
    })

    await this.messageSender.sendMessage(outboundMessageContext)

    return mediationRecord
  }

  /**
   * @deprecated Use `MessagePickupApi.queueMessage` instead.
   * */
  public queueMessage(connectionId: string, message: EncryptedMessage) {
    const messagePickupApi = this.agentContext.dependencyManager.resolve(MessagePickupApi)
    return messagePickupApi.queueMessage({ connectionId, message })
  }

  private registerMessageHandlers(messageHandlerRegistry: MessageHandlerRegistry) {
    messageHandlerRegistry.registerMessageHandler(new KeylistUpdateHandler(this.mediatorService))
    messageHandlerRegistry.registerMessageHandler(
      new ForwardHandler(this.mediatorService, this.connectionService, this.messageSender)
    )
    messageHandlerRegistry.registerMessageHandler(new MediationRequestHandler(this.mediatorService, this.config))
  }
}<|MERGE_RESOLUTION|>--- conflicted
+++ resolved
@@ -1,9 +1,5 @@
-<<<<<<< HEAD
 import type { EncryptedMessage } from '../../didcomm/types'
-=======
->>>>>>> 61daf0cb
 import type { MediationRecord } from './repository'
-import type { EncryptedMessage } from '../../types'
 
 import { AgentContext } from '../../agent'
 import { MessageHandlerRegistry } from '../../agent/MessageHandlerRegistry'
