--- conflicted
+++ resolved
@@ -33,12 +33,23 @@
 import { Mdoc } from './Mdoc'
 import { getMdocContext } from './MdocContext'
 import { MdocError } from './MdocError'
+import { nameSpacesRecordToMap } from './mdocUtil'
 
 export class MdocDeviceResponse {
   private constructor(public base64Url: string, public documents: Mdoc[]) {}
 
+  /**
+   * claim format is convenience method added to all credential instances
+   */
   public get claimFormat() {
     return ClaimFormat.MsoMdoc as const
+  }
+
+  /**
+   * Encoded is convenience method added to all credential instances
+   */
+  public get encoded() {
+    return this.base64Url
   }
 
   public static fromBase64Url(base64Url: string) {
@@ -189,19 +200,23 @@
 
     const publicDeviceJwk = COSEKey.import(deviceKeyInfo.deviceKey).toJWK()
 
-<<<<<<< HEAD
-    const deviceResponseBuilder = await DeviceResponse.from(mdoc)
-=======
     const deviceResponseBuilder = DeviceResponse.from(mdoc)
-      .usingPresentationDefinition(presentationDefinition)
->>>>>>> e70a2ce4
       .usingSessionTranscriptForOID4VP(sessionTranscriptOptions)
       .authenticateWithSignature(publicDeviceJwk, 'ES256')
 
     if (options.presentationDefinition) {
       deviceResponseBuilder.usingPresentationDefinition(options.presentationDefinition)
     } else if (options.docRequests) {
-      const deviceRequest = DeviceRequest.from('1.0', options.docRequests)
+      const deviceRequest = DeviceRequest.from(
+        '1.0',
+        options.docRequests.map((r) => ({
+          ...r,
+          itemsRequestData: {
+            ...r.itemsRequestData,
+            nameSpaces: nameSpacesRecordToMap(r.itemsRequestData.nameSpaces),
+          },
+        }))
+      )
       deviceResponseBuilder.usingDeviceRequest(deviceRequest)
     }
 
