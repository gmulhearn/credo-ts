--- conflicted
+++ resolved
@@ -373,20 +373,7 @@
       const outOfBandInvitation =
         invitation instanceof OutOfBandInvitation ? invitation : convertToNewInvitation(invitation)
 
-<<<<<<< HEAD
       const { handshakeProtocols } = outOfBandInvitation
-=======
-    // Make sure we haven't received this invitation before. (it's fine if we created it, that means we're connecting with ourselves
-    let [outOfBandRecord] = await this.outOfBandService.findAllByQuery(this.agentContext, {
-      invitationId: outOfBandInvitation.id,
-      role: OutOfBandRole.Receiver,
-    })
-    if (outOfBandRecord) {
-      throw new AriesFrameworkError(
-        `An out of band record with invitation ${outOfBandInvitation.id} has already been received. Invitations should have a unique id.`
-      )
-    }
->>>>>>> 7781a55f
 
       const messages = outOfBandInvitation.getRequests()
 
@@ -396,11 +383,14 @@
         )
       }
 
-      // Make sure we haven't processed this invitation before.
-      outOfBandRecord = await this.findByInvitationId(outOfBandInvitation.id)
+      // Make sure we haven't received this invitation before. (it's fine if we created it, that means we're connecting with ourselves
+      ;[outOfBandRecord] = await this.outOfBandService.findAllByQuery(this.agentContext, {
+        invitationId: outOfBandInvitation.id,
+        role: OutOfBandRole.Receiver,
+      })
       if (outOfBandRecord) {
         throw new AriesFrameworkError(
-          `An out of band record with invitation ${outOfBandInvitation.id} already exists. Invitations should have a unique id.`
+          `An out of band record with invitation ${outOfBandInvitation.id} has already been received. Invitations should have a unique id.`
         )
       }
 
