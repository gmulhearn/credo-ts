<<<<<<< HEAD
import type { V1Attachment } from '../../../decorators/attachment/V1Attachment'
=======
import type { ProofFormat, ProofFormatCredentialForRequestPayload, ProofFormatPayload } from './ProofFormat'
import type { ProofFormatService } from './ProofFormatService'
import type { Attachment } from '../../../decorators/attachment/Attachment'
>>>>>>> 61daf0cb
import type { ProofFormatSpec } from '../models/ProofFormatSpec'
import type { ProofExchangeRecord } from '../repository/ProofExchangeRecord'

/**
 * Infer the {@link ProofFormat} based on a {@link ProofFormatService}.
 *
 * It does this by extracting the `ProofFormat` generic from the `ProofFormatService`.
 *
 * @example
 * ```
 * // TheProofFormat is now equal to IndyProofFormat
 * type TheProofFormat = ExtractProofFormat<IndyProofFormatService>
 * ```
 *
 * Because the `IndyProofFormatService` is defined as follows:
 * ```
 * class IndyProofFormatService implements ProofFormatService<IndyProofFormat> {
 * }
 * ```
 */
export type ExtractProofFormat<Type> = Type extends ProofFormatService<infer ProofFormat> ? ProofFormat : never

/**
 * Infer an array of {@link ProofFormat} types based on an array of {@link ProofFormatService} types.
 *
 * This is based on {@link ExtractProofFormat}, but allows to handle arrays.
 */
export type ExtractProofFormats<PFs extends ProofFormatService[]> = {
  [PF in keyof PFs]: ExtractProofFormat<PFs[PF]>
}

/**
 * Base return type for all methods that create an attachment format.
 *
 * It requires an attachment and a format to be returned.
 */
export interface ProofFormatCreateReturn {
  format: ProofFormatSpec
<<<<<<< HEAD
  attachment: V1Attachment
=======
  attachment: Attachment
}

/**
 * Base type for all proof process methods.
 */
export interface ProofFormatProcessOptions {
  attachment: Attachment
  proofRecord: ProofExchangeRecord
}

export interface ProofFormatProcessPresentationOptions extends ProofFormatProcessOptions {
  requestAttachment: Attachment
}

export interface ProofFormatCreateProposalOptions<PF extends ProofFormat> {
  proofRecord: ProofExchangeRecord
  proofFormats: ProofFormatPayload<[PF], 'createProposal'>
  attachmentId?: string
}

export interface ProofFormatAcceptProposalOptions<PF extends ProofFormat> {
  proofRecord: ProofExchangeRecord
  proofFormats?: ProofFormatPayload<[PF], 'acceptProposal'>
  attachmentId?: string

  proposalAttachment: Attachment
}

export interface FormatCreateRequestOptions<PF extends ProofFormat> {
  proofRecord: ProofExchangeRecord
  proofFormats: ProofFormatPayload<[PF], 'createRequest'>
  attachmentId?: string
}

export interface ProofFormatAcceptRequestOptions<PF extends ProofFormat> {
  proofRecord: ProofExchangeRecord
  proofFormats?: ProofFormatPayload<[PF], 'acceptRequest'>
  attachmentId?: string

  requestAttachment: Attachment
  proposalAttachment?: Attachment
}

export interface ProofFormatGetCredentialsForRequestOptions<PF extends ProofFormat> {
  proofRecord: ProofExchangeRecord
  proofFormats?: ProofFormatCredentialForRequestPayload<[PF], 'getCredentialsForRequest', 'input'>

  requestAttachment: Attachment
  proposalAttachment?: Attachment
}

export type ProofFormatGetCredentialsForRequestReturn<PF extends ProofFormat> =
  PF['proofFormats']['getCredentialsForRequest']['output']

export interface ProofFormatSelectCredentialsForRequestOptions<PF extends ProofFormat> {
  proofRecord: ProofExchangeRecord
  proofFormats?: ProofFormatCredentialForRequestPayload<[PF], 'selectCredentialsForRequest', 'input'>

  requestAttachment: Attachment
  proposalAttachment?: Attachment
}

export type ProofFormatSelectCredentialsForRequestReturn<PF extends ProofFormat> =
  PF['proofFormats']['selectCredentialsForRequest']['output']

export interface ProofFormatAutoRespondProposalOptions {
  proofRecord: ProofExchangeRecord
  proposalAttachment: Attachment
  requestAttachment: Attachment
}

export interface ProofFormatAutoRespondRequestOptions {
  proofRecord: ProofExchangeRecord
  requestAttachment: Attachment
  proposalAttachment: Attachment
}

export interface ProofFormatAutoRespondPresentationOptions {
  proofRecord: ProofExchangeRecord
  proposalAttachment?: Attachment
  requestAttachment: Attachment
  presentationAttachment: Attachment
>>>>>>> 61daf0cb
}<|MERGE_RESOLUTION|>--- conflicted
+++ resolved
@@ -1,10 +1,6 @@
-<<<<<<< HEAD
 import type { V1Attachment } from '../../../decorators/attachment/V1Attachment'
-=======
 import type { ProofFormat, ProofFormatCredentialForRequestPayload, ProofFormatPayload } from './ProofFormat'
 import type { ProofFormatService } from './ProofFormatService'
-import type { Attachment } from '../../../decorators/attachment/Attachment'
->>>>>>> 61daf0cb
 import type { ProofFormatSpec } from '../models/ProofFormatSpec'
 import type { ProofExchangeRecord } from '../repository/ProofExchangeRecord'
 
@@ -43,22 +39,19 @@
  */
 export interface ProofFormatCreateReturn {
   format: ProofFormatSpec
-<<<<<<< HEAD
   attachment: V1Attachment
-=======
-  attachment: Attachment
 }
 
 /**
  * Base type for all proof process methods.
  */
 export interface ProofFormatProcessOptions {
-  attachment: Attachment
+  attachment: V1Attachment
   proofRecord: ProofExchangeRecord
 }
 
 export interface ProofFormatProcessPresentationOptions extends ProofFormatProcessOptions {
-  requestAttachment: Attachment
+  requestAttachment: V1Attachment
 }
 
 export interface ProofFormatCreateProposalOptions<PF extends ProofFormat> {
@@ -72,7 +65,7 @@
   proofFormats?: ProofFormatPayload<[PF], 'acceptProposal'>
   attachmentId?: string
 
-  proposalAttachment: Attachment
+  proposalAttachment: V1Attachment
 }
 
 export interface FormatCreateRequestOptions<PF extends ProofFormat> {
@@ -86,16 +79,16 @@
   proofFormats?: ProofFormatPayload<[PF], 'acceptRequest'>
   attachmentId?: string
 
-  requestAttachment: Attachment
-  proposalAttachment?: Attachment
+  requestAttachment: V1Attachment
+  proposalAttachment?: V1Attachment
 }
 
 export interface ProofFormatGetCredentialsForRequestOptions<PF extends ProofFormat> {
   proofRecord: ProofExchangeRecord
   proofFormats?: ProofFormatCredentialForRequestPayload<[PF], 'getCredentialsForRequest', 'input'>
 
-  requestAttachment: Attachment
-  proposalAttachment?: Attachment
+  requestAttachment: V1Attachment
+  proposalAttachment?: V1Attachment
 }
 
 export type ProofFormatGetCredentialsForRequestReturn<PF extends ProofFormat> =
@@ -105,8 +98,8 @@
   proofRecord: ProofExchangeRecord
   proofFormats?: ProofFormatCredentialForRequestPayload<[PF], 'selectCredentialsForRequest', 'input'>
 
-  requestAttachment: Attachment
-  proposalAttachment?: Attachment
+  requestAttachment: V1Attachment
+  proposalAttachment?: V1Attachment
 }
 
 export type ProofFormatSelectCredentialsForRequestReturn<PF extends ProofFormat> =
@@ -114,20 +107,19 @@
 
 export interface ProofFormatAutoRespondProposalOptions {
   proofRecord: ProofExchangeRecord
-  proposalAttachment: Attachment
-  requestAttachment: Attachment
+  proposalAttachment: V1Attachment
+  requestAttachment: V1Attachment
 }
 
 export interface ProofFormatAutoRespondRequestOptions {
   proofRecord: ProofExchangeRecord
-  requestAttachment: Attachment
-  proposalAttachment: Attachment
+  requestAttachment: V1Attachment
+  proposalAttachment: V1Attachment
 }
 
 export interface ProofFormatAutoRespondPresentationOptions {
   proofRecord: ProofExchangeRecord
-  proposalAttachment?: Attachment
-  requestAttachment: Attachment
-  presentationAttachment: Attachment
->>>>>>> 61daf0cb
+  proposalAttachment?: V1Attachment
+  requestAttachment: V1Attachment
+  presentationAttachment: V1Attachment
 }