--- conflicted
+++ resolved
@@ -1,10 +1,6 @@
-<<<<<<< HEAD
 import type { V1Attachment } from '../../../decorators/attachment/V1Attachment'
-=======
 import type { CredentialFormat, CredentialFormatPayload } from './CredentialFormat'
 import type { CredentialFormatService } from './CredentialFormatService'
-import type { Attachment } from '../../../decorators/attachment/Attachment'
->>>>>>> 61daf0cb
 import type { CredentialFormatSpec } from '../models/CredentialFormatSpec'
 import type { CredentialPreviewAttributeOptions } from '../models/CredentialPreviewAttribute'
 import type { CredentialExchangeRecord } from '../repository/CredentialExchangeRecord'
@@ -52,23 +48,13 @@
 /**
  * Base return type for all credential process methods.
  */
-<<<<<<< HEAD
-export interface FormatProcessOptions {
+export interface CredentialFormatProcessOptions {
   attachment: V1Attachment
   credentialRecord: CredentialExchangeRecord
 }
 
-export interface FormatProcessCredentialOptions extends FormatProcessOptions {
+export interface CredentialFormatProcessCredentialOptions extends CredentialFormatProcessOptions {
   requestAttachment: V1Attachment
-=======
-export interface CredentialFormatProcessOptions {
-  attachment: Attachment
-  credentialRecord: CredentialExchangeRecord
-}
-
-export interface CredentialFormatProcessCredentialOptions extends CredentialFormatProcessOptions {
-  requestAttachment: Attachment
->>>>>>> 61daf0cb
 }
 
 export interface CredentialFormatCreateProposalOptions<CF extends CredentialFormat> {
@@ -121,15 +107,6 @@
   offerAttachment?: V1Attachment
 }
 
-<<<<<<< HEAD
-export interface FormatAcceptCredentialOptions {
-  credentialRecord: CredentialExchangeRecord
-  attachId?: string
-  requestAttachment: V1Attachment
-  offerAttachment?: V1Attachment
-}
-=======
->>>>>>> 61daf0cb
 // Auto accept method interfaces
 export interface CredentialFormatAutoRespondProposalOptions {
   credentialRecord: CredentialExchangeRecord
