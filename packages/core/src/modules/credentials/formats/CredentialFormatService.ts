--- conflicted
+++ resolved
@@ -1,8 +1,5 @@
-<<<<<<< HEAD
 import type { AgentContext } from '../../../agent'
 import type { V1Attachment } from '../../../decorators/attachment/V1Attachment'
-=======
->>>>>>> 61daf0cb
 import type { CredentialFormat } from './CredentialFormat'
 import type {
   CredentialFormatCreateProposalOptions,
@@ -83,11 +80,5 @@
 
   deleteCredentialById(agentContext: AgentContext, credentialId: string): Promise<void>
 
-<<<<<<< HEAD
-  supportsFormat(format: string): boolean
-
-  getFormatData(data: unknown, id: string): V1Attachment
-=======
   supportsFormat(formatIdentifier: string): boolean
->>>>>>> 61daf0cb
 }