--- conflicted
+++ resolved
@@ -27,19 +27,13 @@
   },
   "dependencies": {
     "@credo-ts/core": "workspace:*",
-    "@sphereon/did-auth-siop": "link:/../../../CODE/OID4VC/packages/siop-oid4vp",
+    "@sphereon/did-auth-siop": "https://gitpkg.vercel.app/animo/OID4VC/packages/siop-oid4vp?funke",
     "@sphereon/oid4vc-common": "0.16.1-fix.173",
     "@sphereon/ssi-types": "0.30.2-next.135",
     "class-transformer": "^0.5.1",
     "rxjs": "^7.8.0",
-<<<<<<< HEAD
-    "@animo-id/oid4vci": "0.1.3",
-    "@animo-id/oauth2": "0.1.3"
-=======
-    "zod": "^3.23.8",
     "@animo-id/oid4vci": "0.1.4",
     "@animo-id/oauth2": "0.1.4"
->>>>>>> e70a2ce4
   },
   "devDependencies": {
     "@credo-ts/tenants": "workspace:*",
