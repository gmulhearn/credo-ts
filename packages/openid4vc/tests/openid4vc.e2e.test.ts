import type { AgentType, TenantType } from './utils'
import type { OpenId4VciCredentialBindingResolver } from '../src/openid4vc-holder'
import type { DifPresentationExchangeDefinitionV2, SdJwtVc } from '@credo-ts/core'
import type { Server } from 'http'

import {
  CredoError,
  ClaimFormat,
  DidsApi,
  DifPresentationExchangeService,
  getJwkFromKey,
  getKeyFromVerificationMethod,
  JsonEncoder,
  JwaSignatureAlgorithm,
  W3cCredential,
  W3cCredentialSubject,
  w3cDate,
  W3cIssuer,
  X509Module,
  KeyType,
  Jwt,
  Jwk,
} from '@credo-ts/core'
import express, { type Express } from 'express'

import { AskarModule } from '../../askar/src'
import { askarModuleConfig } from '../../askar/tests/helpers'
import { TenantsModule } from '../../tenants/src'
import {
  OpenId4VcHolderModule,
  OpenId4VcIssuanceSessionState,
  OpenId4VcIssuerModule,
  OpenId4VcVerificationSessionRepository,
  OpenId4VcVerificationSessionState,
  OpenId4VcVerifierModule,
} from '../src'

import {
  waitForVerificationSessionRecordSubject,
  waitForCredentialIssuanceSessionRecordSubject,
  createAgentFromModules,
  createTenantForAgent,
} from './utils'
import {
  universityDegreeCredentialConfigurationSupported,
  universityDegreeCredentialSdJwt,
  universityDegreeCredentialSdJwt2,
} from './utilsVci'
import { openBadgePresentationDefinition, universityDegreePresentationDefinition } from './utilsVp'

const serverPort = 1234
const baseUrl = `http://localhost:${serverPort}`
const issuanceBaseUrl = `${baseUrl}/oid4vci`
const verificationBaseUrl = `${baseUrl}/oid4vp`

describe('OpenId4Vc', () => {
  let expressApp: Express
  let expressServer: Server

  let issuer: AgentType<{
    openId4VcIssuer: OpenId4VcIssuerModule
    tenants: TenantsModule<{ openId4VcIssuer: OpenId4VcIssuerModule }>
    x509: X509Module
  }>
  let issuer1: TenantType
  let issuer2: TenantType

  let holder: AgentType<{
    openId4VcHolder: OpenId4VcHolderModule
    tenants: TenantsModule<{ openId4VcHolder: OpenId4VcHolderModule }>
  }>
  let holder1: TenantType

  let verifier: AgentType<{
    openId4VcVerifier: OpenId4VcVerifierModule
    tenants: TenantsModule<{ openId4VcVerifier: OpenId4VcVerifierModule }>
  }>
  let verifier1: TenantType
  let verifier2: TenantType

  beforeEach(async () => {
    expressApp = express()

    issuer = (await createAgentFromModules(
      'issuer',
      {
        x509: new X509Module(),
        openId4VcIssuer: new OpenId4VcIssuerModule({
          baseUrl: issuanceBaseUrl,
          endpoints: {
            credential: {
              credentialRequestToCredentialMapper: async ({ agentContext, credentialRequest, holderBinding }) => {
                // We sign the request with the first did:key did we have
                const didsApi = agentContext.dependencyManager.resolve(DidsApi)
                const [firstDidKeyDid] = await didsApi.getCreatedDids({ method: 'key' })
                const didDocument = await didsApi.resolveDidDocument(firstDidKeyDid.did)
                const verificationMethod = didDocument.verificationMethod?.[0]
                if (!verificationMethod) {
                  throw new Error('No verification method found')
                }

                if (credentialRequest.format === 'vc+sd-jwt') {
                  return {
                    credentialSupportedId:
                      credentialRequest.vct === 'UniversityDegreeCredential'
                        ? universityDegreeCredentialSdJwt.id
                        : universityDegreeCredentialSdJwt2.id,
                    format: credentialRequest.format,
                    payload: { vct: credentialRequest.vct, university: 'innsbruck', degree: 'bachelor' },
                    holder: holderBinding,
                    issuer: {
                      method: 'did',
                      didUrl: verificationMethod.id,
                    },
                    disclosureFrame: { _sd: ['university', 'degree'] },
                  }
                }

                throw new Error('Invalid request')
              },
            },
          },
        }),
        askar: new AskarModule(askarModuleConfig),
        tenants: new TenantsModule(),
      },
      '96213c3d7fc8d4d6754c7a0fd969598g'
    )) as unknown as typeof issuer
    issuer1 = await createTenantForAgent(issuer.agent, 'iTenant1')
    issuer2 = await createTenantForAgent(issuer.agent, 'iTenant2')

    holder = (await createAgentFromModules(
      'holder',
      {
        openId4VcHolder: new OpenId4VcHolderModule(),
        askar: new AskarModule(askarModuleConfig),
        tenants: new TenantsModule(),
        x509: new X509Module(),
      },
      '96213c3d7fc8d4d6754c7a0fd969598e'
    )) as unknown as typeof holder
    holder1 = await createTenantForAgent(holder.agent, 'hTenant1')

    verifier = (await createAgentFromModules(
      'verifier',
      {
        openId4VcVerifier: new OpenId4VcVerifierModule({
          baseUrl: verificationBaseUrl,
        }),
        askar: new AskarModule(askarModuleConfig),
        tenants: new TenantsModule(),
      },
      '96213c3d7fc8d4d6754c7a0fd969598f'
    )) as unknown as typeof verifier
    verifier1 = await createTenantForAgent(verifier.agent, 'vTenant1')
    verifier2 = await createTenantForAgent(verifier.agent, 'vTenant2')

    // We let AFJ create the router, so we have a fresh one each time
    expressApp.use('/oid4vci', issuer.agent.modules.openId4VcIssuer.config.router)
    expressApp.use('/oid4vp', verifier.agent.modules.openId4VcVerifier.config.router)

    expressServer = expressApp.listen(serverPort)
  })

  afterEach(async () => {
    expressServer?.close()

    await issuer.agent.shutdown()
    await issuer.agent.wallet.delete()

    await holder.agent.shutdown()
    await holder.agent.wallet.delete()
  })

  const credentialBindingResolver: OpenId4VciCredentialBindingResolver = ({ supportsJwk, supportedDidMethods }) => {
    // prefer did:key
    if (supportedDidMethods?.includes('did:key')) {
      return {
        method: 'did',
        didUrl: holder1.verificationMethod.id,
      }
    }

    // otherwise fall back to JWK
    if (supportsJwk) {
      return {
        method: 'jwk',
        jwk: getJwkFromKey(getKeyFromVerificationMethod(holder1.verificationMethod)),
      }
    }

    // otherwise throw an error
    throw new CredoError('Issuer does not support did:key or JWK for credential binding')
  }

  it('e2e flow with tenants, issuer endpoints requesting a sd-jwt-vc', async () => {
    const issuerTenant1 = await issuer.agent.modules.tenants.getTenantAgent({ tenantId: issuer1.tenantId })
    const issuerTenant2 = await issuer.agent.modules.tenants.getTenantAgent({ tenantId: issuer2.tenantId })

    const openIdIssuerTenant1 = await issuerTenant1.modules.openId4VcIssuer.createIssuer({
      dpopSigningAlgValuesSupported: [JwaSignatureAlgorithm.EdDSA],
      credentialConfigurationsSupported: {
        universityDegree: universityDegreeCredentialConfigurationSupported,
      },
    })
    const issuer1Record = await issuerTenant1.modules.openId4VcIssuer.getIssuerByIssuerId(openIdIssuerTenant1.issuerId)
    expect(issuer1Record.dpopSigningAlgValuesSupported).toEqual(['EdDSA'])

    expect(issuer1Record.credentialsSupported).toEqual([
      {
        id: 'universityDegree',
        format: 'vc+sd-jwt',
        cryptographic_binding_methods_supported: ['did:key'],
        vct: universityDegreeCredentialConfigurationSupported.vct,
        scope: universityDegreeCredentialConfigurationSupported.scope,
      },
    ])
    expect(issuer1Record.credentialConfigurationsSupported).toEqual({
      universityDegree: {
        format: 'vc+sd-jwt',
        cryptographic_binding_methods_supported: ['did:key'],
        proof_types_supported: {
          jwt: {
            proof_signing_alg_values_supported: ['EdDSA'],
          },
        },
        vct: universityDegreeCredentialConfigurationSupported.vct,
        scope: universityDegreeCredentialConfigurationSupported.scope,
      },
    })
    const openIdIssuerTenant2 = await issuerTenant2.modules.openId4VcIssuer.createIssuer({
      dpopSigningAlgValuesSupported: [JwaSignatureAlgorithm.EdDSA],
      credentialsSupported: [universityDegreeCredentialSdJwt2],
    })

    const { issuanceSession: issuanceSession1, credentialOffer: credentialOffer1 } =
      await issuerTenant1.modules.openId4VcIssuer.createCredentialOffer({
        issuerId: openIdIssuerTenant1.issuerId,
        offeredCredentials: ['universityDegree'],
        preAuthorizedCodeFlowConfig: {}, // { txCode: { input_mode: 'numeric', length: 4 } }, // TODO: disable due to sphereon limitations
        version: 'v1.draft13',
      })

    const { issuanceSession: issuanceSession2, credentialOffer: credentialOffer2 } =
      await issuerTenant2.modules.openId4VcIssuer.createCredentialOffer({
        issuerId: openIdIssuerTenant2.issuerId,
        offeredCredentials: [universityDegreeCredentialSdJwt2.id],
        preAuthorizedCodeFlowConfig: {}, // { userPinRequired: true },
        version: 'v1.draft11-13',
      })

    await issuerTenant1.endSession()
    await issuerTenant2.endSession()

    await waitForCredentialIssuanceSessionRecordSubject(issuer.replaySubject, {
      state: OpenId4VcIssuanceSessionState.OfferCreated,
      issuanceSessionId: issuanceSession1.id,
      contextCorrelationId: issuer1.tenantId,
    })
    await waitForCredentialIssuanceSessionRecordSubject(issuer.replaySubject, {
      state: OpenId4VcIssuanceSessionState.OfferCreated,
      issuanceSessionId: issuanceSession2.id,
      contextCorrelationId: issuer2.tenantId,
    })

    const holderTenant1 = await holder.agent.modules.tenants.getTenantAgent({ tenantId: holder1.tenantId })

    const resolvedCredentialOffer1 = await holderTenant1.modules.openId4VcHolder.resolveCredentialOffer(
      credentialOffer1
    )

    expect(resolvedCredentialOffer1.metadata.credentialIssuerMetadata?.dpop_signing_alg_values_supported).toEqual([
      'EdDSA',
    ])
    expect(resolvedCredentialOffer1.offeredCredentials).toEqual([
      {
        id: 'universityDegree',
        format: 'vc+sd-jwt',
        cryptographic_binding_methods_supported: ['did:key'],
        vct: universityDegreeCredentialConfigurationSupported.vct,
        scope: universityDegreeCredentialConfigurationSupported.scope,
      },
    ])

    expect(resolvedCredentialOffer1.credentialOfferRequestWithBaseUrl.credential_offer.credential_issuer).toEqual(
      `${issuanceBaseUrl}/${openIdIssuerTenant1.issuerId}`
    )
    expect(resolvedCredentialOffer1.metadata.credentialIssuerMetadata?.token_endpoint).toEqual(
      `${issuanceBaseUrl}/${openIdIssuerTenant1.issuerId}/token`
    )
    expect(resolvedCredentialOffer1.metadata.credentialIssuerMetadata?.credential_endpoint).toEqual(
      `${issuanceBaseUrl}/${openIdIssuerTenant1.issuerId}/credential`
    )

    // Bind to JWK
    const tokenResponseTenant1 = await holderTenant1.modules.openId4VcHolder.requestToken({
      resolvedCredentialOffer: resolvedCredentialOffer1,
    })

    expect(tokenResponseTenant1.accessToken).toBeDefined()
    expect(tokenResponseTenant1.dpop?.jwk).toBeInstanceOf(Jwk)
    const { payload } = Jwt.fromSerializedJwt(tokenResponseTenant1.accessToken)
    expect(payload.additionalClaims.token_type).toEqual('DPoP')

    const credentialsTenant1 = await holderTenant1.modules.openId4VcHolder.requestCredentials({
      resolvedCredentialOffer: resolvedCredentialOffer1,
      ...tokenResponseTenant1,
      credentialBindingResolver,
    })

    // Wait for all events
    await waitForCredentialIssuanceSessionRecordSubject(issuer.replaySubject, {
      state: OpenId4VcIssuanceSessionState.AccessTokenRequested,
      issuanceSessionId: issuanceSession1.id,
      contextCorrelationId: issuer1.tenantId,
    })
    await waitForCredentialIssuanceSessionRecordSubject(issuer.replaySubject, {
      state: OpenId4VcIssuanceSessionState.AccessTokenCreated,
      issuanceSessionId: issuanceSession1.id,
      contextCorrelationId: issuer1.tenantId,
    })
    await waitForCredentialIssuanceSessionRecordSubject(issuer.replaySubject, {
      state: OpenId4VcIssuanceSessionState.CredentialRequestReceived,
      issuanceSessionId: issuanceSession1.id,
      contextCorrelationId: issuer1.tenantId,
    })
    await waitForCredentialIssuanceSessionRecordSubject(issuer.replaySubject, {
      state: OpenId4VcIssuanceSessionState.Completed,
      issuanceSessionId: issuanceSession1.id,
      contextCorrelationId: issuer1.tenantId,
    })

    expect(credentialsTenant1).toHaveLength(1)
    const compactSdJwtVcTenant1 = (credentialsTenant1[0].credential as SdJwtVc).compact
    const sdJwtVcTenant1 = holderTenant1.sdJwtVc.fromCompact(compactSdJwtVcTenant1)
    expect(sdJwtVcTenant1.payload.vct).toEqual('UniversityDegreeCredential')

    const resolvedCredentialOffer2 = await holderTenant1.modules.openId4VcHolder.resolveCredentialOffer(
      credentialOffer2
    )

    await waitForCredentialIssuanceSessionRecordSubject(issuer.replaySubject, {
      state: OpenId4VcIssuanceSessionState.OfferUriRetrieved,
      issuanceSessionId: issuanceSession2.id,
      contextCorrelationId: issuer2.tenantId,
    })

    expect(resolvedCredentialOffer2.credentialOfferRequestWithBaseUrl.credential_offer.credential_issuer).toEqual(
      `${issuanceBaseUrl}/${openIdIssuerTenant2.issuerId}`
    )
    expect(resolvedCredentialOffer2.metadata.credentialIssuerMetadata?.token_endpoint).toEqual(
      `${issuanceBaseUrl}/${openIdIssuerTenant2.issuerId}/token`
    )
    expect(resolvedCredentialOffer2.metadata.credentialIssuerMetadata?.credential_endpoint).toEqual(
      `${issuanceBaseUrl}/${openIdIssuerTenant2.issuerId}/credential`
    )

    // Bind to did
    const tokenResponseTenant2 = await holderTenant1.modules.openId4VcHolder.requestToken({
      resolvedCredentialOffer: resolvedCredentialOffer2,
      txCode: issuanceSession2.userPin,
    })

    const credentialsTenant2 = await holderTenant1.modules.openId4VcHolder.requestCredentials({
      resolvedCredentialOffer: resolvedCredentialOffer2,
      ...tokenResponseTenant2,
      credentialBindingResolver,
    })

    // Wait for all events
    await waitForCredentialIssuanceSessionRecordSubject(issuer.replaySubject, {
      state: OpenId4VcIssuanceSessionState.AccessTokenRequested,
      issuanceSessionId: issuanceSession2.id,
      contextCorrelationId: issuer2.tenantId,
    })
    await waitForCredentialIssuanceSessionRecordSubject(issuer.replaySubject, {
      state: OpenId4VcIssuanceSessionState.AccessTokenCreated,
      issuanceSessionId: issuanceSession2.id,
      contextCorrelationId: issuer2.tenantId,
    })
    await waitForCredentialIssuanceSessionRecordSubject(issuer.replaySubject, {
      state: OpenId4VcIssuanceSessionState.CredentialRequestReceived,
      issuanceSessionId: issuanceSession2.id,
      contextCorrelationId: issuer2.tenantId,
    })
    await waitForCredentialIssuanceSessionRecordSubject(issuer.replaySubject, {
      state: OpenId4VcIssuanceSessionState.Completed,
      issuanceSessionId: issuanceSession2.id,
      contextCorrelationId: issuer2.tenantId,
    })

    expect(credentialsTenant2).toHaveLength(1)
    const compactSdJwtVcTenant2 = (credentialsTenant2[0].credential as SdJwtVc).compact
    const sdJwtVcTenant2 = holderTenant1.sdJwtVc.fromCompact(compactSdJwtVcTenant2)
    expect(sdJwtVcTenant2.payload.vct).toEqual('UniversityDegreeCredential2')

    await holderTenant1.endSession()
  })

  it('e2e flow with tenants only requesting an id-token', async () => {
    const holderTenant = await holder.agent.modules.tenants.getTenantAgent({ tenantId: holder1.tenantId })
    const verifierTenant1 = await verifier.agent.modules.tenants.getTenantAgent({ tenantId: verifier1.tenantId })

    const openIdVerifierTenant1 = await verifierTenant1.modules.openId4VcVerifier.createVerifier()

    const { authorizationRequest: authorizationRequestUri1, verificationSession: verificationSession } =
      await verifierTenant1.modules.openId4VcVerifier.createAuthorizationRequest({
        verifierId: openIdVerifierTenant1.verifierId,
        requestSigner: {
          method: 'did',
          didUrl: verifier1.verificationMethod.id,
        },
      })

    expect(authorizationRequestUri1).toEqual(
      `openid://?client_id=${encodeURIComponent(verifier1.did)}&request_uri=${encodeURIComponent(
        verificationSession.authorizationRequestUri
      )}`
    )

    await verifierTenant1.endSession()

    const resolvedAuthorizationRequest = await holderTenant.modules.openId4VcHolder.resolveSiopAuthorizationRequest(
      authorizationRequestUri1
    )

    expect(resolvedAuthorizationRequest.presentationExchange).toBeUndefined()

    const { submittedResponse: submittedResponse1, serverResponse: serverResponse1 } =
      await holderTenant.modules.openId4VcHolder.acceptSiopAuthorizationRequest({
        authorizationRequest: resolvedAuthorizationRequest.authorizationRequest,
        openIdTokenIssuer: {
          method: 'did',
          didUrl: holder1.verificationMethod.id,
        },
      })

    expect(submittedResponse1).toEqual({
      id_token: expect.any(String),
      state: expect.any(String),
    })
    expect(serverResponse1).toMatchObject({
      status: 200,
    })

    // The RP MUST validate that the aud (audience) Claim contains the value of the client_id
    // that the RP sent in the Authorization Request as an audience.
    // When the request has been signed, the value might be an HTTPS URL, or a Decentralized Identifier.
    const verifierTenant1_2 = await verifier.agent.modules.tenants.getTenantAgent({ tenantId: verifier1.tenantId })
    await waitForVerificationSessionRecordSubject(verifier.replaySubject, {
      contextCorrelationId: verifierTenant1_2.context.contextCorrelationId,
      state: OpenId4VcVerificationSessionState.ResponseVerified,
      verificationSessionId: verificationSession.id,
    })

    const { idToken, presentationExchange } =
      await verifierTenant1_2.modules.openId4VcVerifier.getVerifiedAuthorizationResponse(verificationSession.id)

    const requestObjectPayload = JsonEncoder.fromBase64(
      verificationSession.authorizationRequestJwt?.split('.')[1] as string
    )
    expect(idToken?.payload).toMatchObject({
      state: requestObjectPayload.state,
      nonce: requestObjectPayload.nonce,
    })

    expect(presentationExchange).toBeUndefined()
  })

  it('e2e flow with tenants, verifier endpoints verifying a jwt-vc', async () => {
    const holderTenant = await holder.agent.modules.tenants.getTenantAgent({ tenantId: holder1.tenantId })
    const verifierTenant1 = await verifier.agent.modules.tenants.getTenantAgent({ tenantId: verifier1.tenantId })
    const verifierTenant2 = await verifier.agent.modules.tenants.getTenantAgent({ tenantId: verifier2.tenantId })

    const openIdVerifierTenant1 = await verifierTenant1.modules.openId4VcVerifier.createVerifier()
    const openIdVerifierTenant2 = await verifierTenant2.modules.openId4VcVerifier.createVerifier()

    const signedCredential1 = await issuer.agent.w3cCredentials.signCredential({
      format: ClaimFormat.JwtVc,
      credential: new W3cCredential({
        type: ['VerifiableCredential', 'OpenBadgeCredential'],
        issuer: new W3cIssuer({ id: issuer.did }),
        credentialSubject: new W3cCredentialSubject({ id: holder1.did }),
        issuanceDate: w3cDate(Date.now()),
      }),
      alg: JwaSignatureAlgorithm.EdDSA,
      verificationMethod: issuer.verificationMethod.id,
    })

    const signedCredential2 = await issuer.agent.w3cCredentials.signCredential({
      format: ClaimFormat.JwtVc,
      credential: new W3cCredential({
        type: ['VerifiableCredential', 'UniversityDegreeCredential'],
        issuer: new W3cIssuer({ id: issuer.did }),
        credentialSubject: new W3cCredentialSubject({ id: holder1.did }),
        issuanceDate: w3cDate(Date.now()),
      }),
      alg: JwaSignatureAlgorithm.EdDSA,
      verificationMethod: issuer.verificationMethod.id,
    })

    await holderTenant.w3cCredentials.storeCredential({ credential: signedCredential1 })
    await holderTenant.w3cCredentials.storeCredential({ credential: signedCredential2 })

    const { authorizationRequest: authorizationRequestUri1, verificationSession: verificationSession1 } =
      await verifierTenant1.modules.openId4VcVerifier.createAuthorizationRequest({
        verifierId: openIdVerifierTenant1.verifierId,
        requestSigner: {
          method: 'did',
          didUrl: verifier1.verificationMethod.id,
        },
        presentationExchange: {
          definition: openBadgePresentationDefinition,
        },
      })

    expect(authorizationRequestUri1).toEqual(
      `openid4vp://?client_id=${encodeURIComponent(verifier1.did)}&request_uri=${encodeURIComponent(
        verificationSession1.authorizationRequestUri
      )}`
    )

    const { authorizationRequest: authorizationRequestUri2, verificationSession: verificationSession2 } =
      await verifierTenant2.modules.openId4VcVerifier.createAuthorizationRequest({
        requestSigner: {
          method: 'did',
          didUrl: verifier2.verificationMethod.id,
        },
        presentationExchange: {
          definition: universityDegreePresentationDefinition,
        },
        verifierId: openIdVerifierTenant2.verifierId,
      })

    expect(authorizationRequestUri2).toEqual(
      `openid4vp://?client_id=${encodeURIComponent(verifier2.did)}&request_uri=${encodeURIComponent(
        verificationSession2.authorizationRequestUri
      )}`
    )

    await verifierTenant1.endSession()
    await verifierTenant2.endSession()

    const resolvedProofRequest1 = await holderTenant.modules.openId4VcHolder.resolveSiopAuthorizationRequest(
      authorizationRequestUri1
    )

    expect(resolvedProofRequest1.presentationExchange?.credentialsForRequest).toMatchObject({
      areRequirementsSatisfied: true,
      requirements: [
        {
          submissionEntry: [
            {
              verifiableCredentials: [
                {
                  type: ClaimFormat.JwtVc,
                  credentialRecord: {
                    credential: {
                      type: ['VerifiableCredential', 'OpenBadgeCredential'],
                    },
                  },
                },
              ],
            },
          ],
        },
      ],
    })

    const resolvedProofRequest2 = await holderTenant.modules.openId4VcHolder.resolveSiopAuthorizationRequest(
      authorizationRequestUri2
    )

    expect(resolvedProofRequest2.presentationExchange?.credentialsForRequest).toMatchObject({
      areRequirementsSatisfied: true,
      requirements: [
        {
          submissionEntry: [
            {
              verifiableCredentials: [
                {
                  type: ClaimFormat.JwtVc,
                  credentialRecord: {
                    credential: {
                      type: ['VerifiableCredential', 'UniversityDegreeCredential'],
                    },
                  },
                },
              ],
            },
          ],
        },
      ],
    })

    if (!resolvedProofRequest1.presentationExchange || !resolvedProofRequest2.presentationExchange) {
      throw new Error('Presentation exchange not defined')
    }

    const presentationExchangeService = holderTenant.dependencyManager.resolve(DifPresentationExchangeService)
    const selectedCredentials = presentationExchangeService.selectCredentialsForRequest(
      resolvedProofRequest1.presentationExchange.credentialsForRequest
    )

    const { submittedResponse: submittedResponse1, serverResponse: serverResponse1 } =
      await holderTenant.modules.openId4VcHolder.acceptSiopAuthorizationRequest({
        authorizationRequest: resolvedProofRequest1.authorizationRequest,
        presentationExchange: {
          credentials: selectedCredentials,
        },
      })

    expect(submittedResponse1).toEqual({
      presentation_submission: {
        definition_id: 'OpenBadgeCredential',
        descriptor_map: [
          {
            format: 'jwt_vp',
            id: 'OpenBadgeCredentialDescriptor',
            path: '$',
            path_nested: {
              format: 'jwt_vc',
              id: 'OpenBadgeCredentialDescriptor',
              path: '$.vp.verifiableCredential[0]',
            },
          },
        ],
        id: expect.any(String),
      },
      state: expect.any(String),
      vp_token: expect.any(String),
    })
    expect(serverResponse1).toMatchObject({
      status: 200,
    })

    // The RP MUST validate that the aud (audience) Claim contains the value of the client_id
    // that the RP sent in the Authorization Request as an audience.
    // When the request has been signed, the value might be an HTTPS URL, or a Decentralized Identifier.
    const verifierTenant1_2 = await verifier.agent.modules.tenants.getTenantAgent({ tenantId: verifier1.tenantId })
    await waitForVerificationSessionRecordSubject(verifier.replaySubject, {
      contextCorrelationId: verifierTenant1_2.context.contextCorrelationId,
      state: OpenId4VcVerificationSessionState.ResponseVerified,
      verificationSessionId: verificationSession1.id,
    })

    const { idToken: idToken1, presentationExchange: presentationExchange1 } =
      await verifierTenant1_2.modules.openId4VcVerifier.getVerifiedAuthorizationResponse(verificationSession1.id)

    expect(idToken1).toBeUndefined()
    expect(presentationExchange1).toMatchObject({
      definition: openBadgePresentationDefinition,
      submission: {
        definition_id: 'OpenBadgeCredential',
      },
      presentations: [
        {
          verifiableCredential: [
            {
              type: ['VerifiableCredential', 'OpenBadgeCredential'],
            },
          ],
        },
      ],
    })

    const selectedCredentials2 = presentationExchangeService.selectCredentialsForRequest(
      resolvedProofRequest2.presentationExchange.credentialsForRequest
    )

    const { serverResponse: serverResponse2 } =
      await holderTenant.modules.openId4VcHolder.acceptSiopAuthorizationRequest({
        authorizationRequest: resolvedProofRequest2.authorizationRequest,
        presentationExchange: {
          credentials: selectedCredentials2,
        },
      })
    expect(serverResponse2).toMatchObject({
      status: 200,
    })

    // The RP MUST validate that the aud (audience) Claim contains the value of the client_id
    // that the RP sent in the Authorization Request as an audience.
    // When the request has been signed, the value might be an HTTPS URL, or a Decentralized Identifier.
    const verifierTenant2_2 = await verifier.agent.modules.tenants.getTenantAgent({ tenantId: verifier2.tenantId })
    await waitForVerificationSessionRecordSubject(verifier.replaySubject, {
      contextCorrelationId: verifierTenant2_2.context.contextCorrelationId,
      state: OpenId4VcVerificationSessionState.ResponseVerified,
      verificationSessionId: verificationSession2.id,
    })
    const { idToken: idToken2, presentationExchange: presentationExchange2 } =
      await verifierTenant2_2.modules.openId4VcVerifier.getVerifiedAuthorizationResponse(verificationSession2.id)
    expect(idToken2).toBeUndefined()

    expect(presentationExchange2).toMatchObject({
      definition: universityDegreePresentationDefinition,
      submission: {
        definition_id: 'UniversityDegreeCredential',
      },
      presentations: [
        {
          verifiableCredential: [
            {
              type: ['VerifiableCredential', 'UniversityDegreeCredential'],
            },
          ],
        },
      ],
    })
  })

<<<<<<< HEAD
  it('e2e flow with verifier endpoints verifying two sd-jwt-vcs with selective disclosure', async () => {
=======
  it('e2e flow (jarm) with verifier endpoints verifying a sd-jwt-vc with selective disclosure', async () => {
>>>>>>> 1d83159d
    const openIdVerifier = await verifier.agent.modules.openId4VcVerifier.createVerifier()

    const signedSdJwtVc = await issuer.agent.sdJwtVc.sign({
      holder: { method: 'did', didUrl: holder.kid },
      issuer: {
        method: 'did',
        didUrl: issuer.kid,
      },
      payload: {
        vct: 'OpenBadgeCredential',
        university: 'innsbruck',
        degree: 'bachelor',
        name: 'John Doe',
      },
      disclosureFrame: {
        _sd: ['university', 'name'],
      },
    })

    const signedSdJwtVc2 = await issuer.agent.sdJwtVc.sign({
      holder: { method: 'did', didUrl: holder.kid },
      issuer: {
        method: 'did',
        didUrl: issuer.kid,
      },
      payload: {
        vct: 'OpenBadgeCredential2',
        university: 'innsbruck2',
        degree: 'bachelor2',
        name: 'John Doe2',
      },
      disclosureFrame: {
        _sd: ['university', 'name'],
      },
    })

    const certificate = await verifier.agent.x509.createSelfSignedCertificate({
      key: await verifier.agent.wallet.createKey({ keyType: KeyType.Ed25519 }),
      extensions: [[{ type: 'dns', value: 'localhost:1234' }]],
    })

    const rawCertificate = certificate.toString('base64')
    await holder.agent.sdJwtVc.store(signedSdJwtVc.compact)
    await holder.agent.sdJwtVc.store(signedSdJwtVc2.compact)

    await holder.agent.x509.addTrustedCertificate(rawCertificate)
    await verifier.agent.x509.addTrustedCertificate(rawCertificate)

    const presentationDefinition = {
      id: 'OpenBadgeCredentials',
      input_descriptors: [
        {
          id: 'OpenBadgeCredentialDescriptor',
          format: {
            'vc+sd-jwt': {
              'sd-jwt_alg_values': ['EdDSA'],
            },
          },
          constraints: {
            limit_disclosure: 'required',
            fields: [
              {
                path: ['$.vct'],
                filter: {
                  type: 'string',
                  const: 'OpenBadgeCredential',
                },
              },
              {
                path: ['$.university'],
              },
            ],
          },
        },
        {
          id: 'OpenBadgeCredentialDescriptor2',
          format: {
            'vc+sd-jwt': {
              'sd-jwt_alg_values': ['EdDSA'],
            },
          },
          constraints: {
            limit_disclosure: 'required',
            fields: [
              {
                path: ['$.vct'],
                filter: {
                  type: 'string',
                  const: 'OpenBadgeCredential2',
                },
              },
              {
                path: ['$.name'],
              },
            ],
          },
        },
      ],
    } satisfies DifPresentationExchangeDefinitionV2

    // Hack to make it work with x5c check
    // @ts-expect-error
    verifier.agent.modules.openId4VcVerifier.config.options.baseUrl =
      // @ts-expect-error
      verifier.agent.modules.openId4VcVerifier.config.options.baseUrl.replace('http://', 'https://')
    const { authorizationRequest, verificationSession } =
      await verifier.agent.modules.openId4VcVerifier.createAuthorizationRequest({
        verifierId: openIdVerifier.verifierId,
        responseMode: 'direct_post.jwt',
        requestSigner: {
          method: 'x5c',
          x5c: [rawCertificate],
          issuer: 'https://example.com/hakuna/matadata',
        },
        presentationExchange: {
          definition: presentationDefinition,
        },
      })

    expect(authorizationRequest).toEqual(
      `openid4vp://?client_id=localhost%3A1234&request_uri=${encodeURIComponent(
        verificationSession.authorizationRequestUri
      )}`
    )

    const resolvedAuthorizationRequest = await holder.agent.modules.openId4VcHolder.resolveSiopAuthorizationRequest(
      authorizationRequest
    )
    expect(resolvedAuthorizationRequest.authorizationRequest.payload?.response_mode).toEqual('direct_post.jwt')

    expect(resolvedAuthorizationRequest.presentationExchange?.credentialsForRequest).toEqual({
      areRequirementsSatisfied: true,
      name: undefined,
      purpose: undefined,
      requirements: [
        {
          isRequirementSatisfied: true,
          needsCount: 1,
          rule: 'pick',
          submissionEntry: [
            {
              name: undefined,
              purpose: undefined,
              inputDescriptorId: 'OpenBadgeCredentialDescriptor',
              verifiableCredentials: [
                {
                  type: ClaimFormat.SdJwtVc,
                  credentialRecord: expect.objectContaining({
                    compactSdJwtVc: signedSdJwtVc.compact,
                  }),
                  // Name is NOT in here
                  disclosedPayload: {
                    cnf: {
                      kid: 'did:key:z6MkpGR4gs4Rc3Zph4vj8wRnjnAxgAPSxcR8MAVKutWspQzc#z6MkpGR4gs4Rc3Zph4vj8wRnjnAxgAPSxcR8MAVKutWspQzc',
                    },
                    degree: 'bachelor',
                    iat: expect.any(Number),
                    iss: 'did:key:z6MkrzQPBr4pyqC776KKtrz13SchM5ePPbssuPuQZb5t4uKQ',
                    university: 'innsbruck',
                    vct: 'OpenBadgeCredential',
                  },
                },
              ],
            },
          ],
        },
      ],
    })

    if (!resolvedAuthorizationRequest.presentationExchange) {
      throw new Error('Presentation exchange not defined')
    }

    // TODO: better way to auto-select
    const presentationExchangeService = holder.agent.dependencyManager.resolve(DifPresentationExchangeService)
    const selectedCredentials = presentationExchangeService.selectCredentialsForRequest(
      resolvedAuthorizationRequest.presentationExchange.credentialsForRequest
    )

    const { serverResponse, submittedResponse } =
      await holder.agent.modules.openId4VcHolder.acceptSiopAuthorizationRequest({
        authorizationRequest: resolvedAuthorizationRequest.authorizationRequest,
        presentationExchange: {
          credentials: selectedCredentials,
        },
      })

    // path_nested should not be used for sd-jwt
    expect(submittedResponse.presentation_submission?.descriptor_map[0].path_nested).toBeUndefined()
    expect(submittedResponse).toEqual({
      presentation_submission: {
        definition_id: 'OpenBadgeCredential',
        descriptor_map: [
          {
            format: 'vc+sd-jwt',
            id: 'OpenBadgeCredentialDescriptor',
            path: '$',
          },
        ],
        id: expect.any(String),
      },
      state: expect.any(String),
      vp_token: expect.any(String),
    })
    expect(serverResponse).toMatchObject({
      status: 200,
    })

    // The RP MUST validate that the aud (audience) Claim contains the value of the client_id
    // that the RP sent in the Authorization Request as an audience.
    // When the request has been signed, the value might be an HTTPS URL, or a Decentralized Identifier.
    await waitForVerificationSessionRecordSubject(verifier.replaySubject, {
      contextCorrelationId: verifier.agent.context.contextCorrelationId,
      state: OpenId4VcVerificationSessionState.ResponseVerified,
      verificationSessionId: verificationSession.id,
    })
    const { idToken, presentationExchange } =
      await verifier.agent.modules.openId4VcVerifier.getVerifiedAuthorizationResponse(verificationSession.id)

    expect(idToken).toBeUndefined()

    const presentation = presentationExchange?.presentations[0] as SdJwtVc

    // name SHOULD NOT be disclosed
    expect(presentation.prettyClaims).not.toHaveProperty('name')

    // university and name SHOULD NOT be in the signed payload
    expect(presentation.payload).not.toHaveProperty('university')
    expect(presentation.payload).not.toHaveProperty('name')

    expect(presentationExchange).toEqual({
      definition: presentationDefinition,
      submission: {
        definition_id: 'OpenBadgeCredential',
        descriptor_map: [
          {
            format: 'vc+sd-jwt',
            id: 'OpenBadgeCredentialDescriptor',
            path: '$',
          },
        ],
        id: expect.any(String),
      },
      presentations: [
        {
          compact: expect.any(String),
          header: {
            alg: 'EdDSA',
            kid: '#z6MkrzQPBr4pyqC776KKtrz13SchM5ePPbssuPuQZb5t4uKQ',
            typ: 'vc+sd-jwt',
          },
          payload: {
            _sd: [expect.any(String), expect.any(String)],
            _sd_alg: 'sha-256',
            cnf: {
              kid: 'did:key:z6MkpGR4gs4Rc3Zph4vj8wRnjnAxgAPSxcR8MAVKutWspQzc#z6MkpGR4gs4Rc3Zph4vj8wRnjnAxgAPSxcR8MAVKutWspQzc',
            },
            iat: expect.any(Number),
            iss: 'did:key:z6MkrzQPBr4pyqC776KKtrz13SchM5ePPbssuPuQZb5t4uKQ',
            vct: 'OpenBadgeCredential',
            degree: 'bachelor',
          },
          // university SHOULD be disclosed
          prettyClaims: {
            cnf: {
              kid: 'did:key:z6MkpGR4gs4Rc3Zph4vj8wRnjnAxgAPSxcR8MAVKutWspQzc#z6MkpGR4gs4Rc3Zph4vj8wRnjnAxgAPSxcR8MAVKutWspQzc',
            },
            iat: expect.any(Number),
            iss: 'did:key:z6MkrzQPBr4pyqC776KKtrz13SchM5ePPbssuPuQZb5t4uKQ',
            vct: 'OpenBadgeCredential',
            degree: 'bachelor',
            university: 'innsbruck',
          },
        },
      ],
    })
  })

  it('e2e flow with verifier endpoints verifying a sd-jwt-vc with selective disclosure', async () => {
    const openIdVerifier = await verifier.agent.modules.openId4VcVerifier.createVerifier()

    const signedSdJwtVc = await issuer.agent.sdJwtVc.sign({
      holder: { method: 'did', didUrl: holder.kid },
      issuer: {
        method: 'did',
        didUrl: issuer.kid,
      },
      payload: {
        vct: 'OpenBadgeCredential',
        university: 'innsbruck',
        degree: 'bachelor',
        name: 'John Doe',
      },
      disclosureFrame: {
        _sd: ['university', 'name'],
      },
    })

    const certificate = await verifier.agent.x509.createSelfSignedCertificate({
      key: await verifier.agent.wallet.createKey({ keyType: KeyType.Ed25519 }),
      extensions: [[{ type: 'dns', value: 'localhost:1234' }]],
    })

    const rawCertificate = certificate.toString('base64')
    await holder.agent.sdJwtVc.store(signedSdJwtVc.compact)

    await holder.agent.x509.addTrustedCertificate(rawCertificate)
    await verifier.agent.x509.addTrustedCertificate(rawCertificate)

    const presentationDefinition = {
      id: 'OpenBadgeCredential',
      input_descriptors: [
        {
          id: 'OpenBadgeCredentialDescriptor',
          format: {
            'vc+sd-jwt': {
              'sd-jwt_alg_values': ['EdDSA'],
            },
          },
          constraints: {
            limit_disclosure: 'required',
            fields: [
              {
                path: ['$.vct'],
                filter: {
                  type: 'string',
                  const: 'OpenBadgeCredential',
                },
              },
              {
                path: ['$.university'],
              },
            ],
          },
        },
      ],
    } satisfies DifPresentationExchangeDefinitionV2

    const { authorizationRequest, verificationSession } =
      await verifier.agent.modules.openId4VcVerifier.createAuthorizationRequest({
        verifierId: openIdVerifier.verifierId,
        requestSigner: {
          method: 'x5c',
          x5c: [rawCertificate],
        },
        presentationExchange: {
          definition: presentationDefinition,
        },
      })

<<<<<<< HEAD
    // Hack to make it work with x5c checks
    verificationSession.authorizationRequestUri = verificationSession.authorizationRequestUri.replace('https', 'http')
    const verificationSessionRepoitory = verifier.agent.dependencyManager.resolve(
      OpenId4VcVerificationSessionRepository
    )
    await verificationSessionRepoitory.update(verifier.agent.context, verificationSession)

    // Hack to make it work with x5c check
    // @ts-expect-error
    verifier.agent.modules.openId4VcVerifier.config.options.baseUrl =
      // @ts-expect-error
      verifier.agent.modules.openId4VcVerifier.config.options.baseUrl.replace('https://', 'http://')

    expect(authorizationRequest.replace('https', 'http')).toEqual(
      `openid4vp://?request_uri=${encodeURIComponent(verificationSession.authorizationRequestUri)}`
=======
    expect(authorizationRequest).toEqual(
      `openid4vp://?client_id=localhost%3A1234&request_uri=${encodeURIComponent(
        verificationSession.authorizationRequestUri
      )}`
>>>>>>> 1d83159d
    )

    const resolvedAuthorizationRequest = await holder.agent.modules.openId4VcHolder.resolveSiopAuthorizationRequest(
      // hack to make it work on localhost
      authorizationRequest.replace('https', 'http')
    )

    expect(resolvedAuthorizationRequest.presentationExchange?.credentialsForRequest).toEqual({
      areRequirementsSatisfied: true,
      name: undefined,
      purpose: undefined,
      requirements: expect.arrayContaining([
        {
          isRequirementSatisfied: true,
          needsCount: 1,
          rule: 'pick',
          submissionEntry: [
            {
              name: undefined,
              purpose: undefined,
              inputDescriptorId: 'OpenBadgeCredentialDescriptor',
              verifiableCredentials: [
                {
                  type: ClaimFormat.SdJwtVc,
                  credentialRecord: expect.objectContaining({
                    compactSdJwtVc: signedSdJwtVc.compact,
                  }),
                  // Name is NOT in here
                  disclosedPayload: {
                    cnf: {
                      kid: 'did:key:z6MkpGR4gs4Rc3Zph4vj8wRnjnAxgAPSxcR8MAVKutWspQzc#z6MkpGR4gs4Rc3Zph4vj8wRnjnAxgAPSxcR8MAVKutWspQzc',
                    },
                    degree: 'bachelor',
                    iat: expect.any(Number),
                    iss: 'did:key:z6MkrzQPBr4pyqC776KKtrz13SchM5ePPbssuPuQZb5t4uKQ',
                    university: 'innsbruck',
                    vct: 'OpenBadgeCredential',
                  },
                },
              ],
            },
          ],
        },
        {
          isRequirementSatisfied: true,
          needsCount: 1,
          rule: 'pick',
          submissionEntry: [
            {
              name: undefined,
              purpose: undefined,
              inputDescriptorId: 'OpenBadgeCredentialDescriptor2',
              verifiableCredentials: [
                {
                  type: ClaimFormat.SdJwtVc,
                  credentialRecord: expect.objectContaining({
                    compactSdJwtVc: signedSdJwtVc2.compact,
                  }),
                  disclosedPayload: {
                    cnf: {
                      kid: 'did:key:z6MkpGR4gs4Rc3Zph4vj8wRnjnAxgAPSxcR8MAVKutWspQzc#z6MkpGR4gs4Rc3Zph4vj8wRnjnAxgAPSxcR8MAVKutWspQzc',
                    },
                    iat: expect.any(Number),
                    iss: 'did:key:z6MkrzQPBr4pyqC776KKtrz13SchM5ePPbssuPuQZb5t4uKQ',
                    vct: 'OpenBadgeCredential2',
                    degree: 'bachelor2',
                    name: 'John Doe2'
                  },
                },
              ],
            },
          ],
        },
      ]),
    })

    if (!resolvedAuthorizationRequest.presentationExchange) {
      throw new Error('Presentation exchange not defined')
    }

    // TODO: better way to auto-select
    const presentationExchangeService = holder.agent.dependencyManager.resolve(DifPresentationExchangeService)
    const selectedCredentials = presentationExchangeService.selectCredentialsForRequest(
      resolvedAuthorizationRequest.presentationExchange.credentialsForRequest
    )

    // Hack to make it work with x5c
    resolvedAuthorizationRequest.authorizationRequest.responseURI =
      resolvedAuthorizationRequest.authorizationRequest.responseURI?.replace('https', 'http')

    const { serverResponse, submittedResponse } =
      await holder.agent.modules.openId4VcHolder.acceptSiopAuthorizationRequest({
        authorizationRequest: resolvedAuthorizationRequest.authorizationRequest,
        presentationExchange: {
          credentials: selectedCredentials,
        },
      })

    // path_nested should not be used for sd-jwt
    expect(submittedResponse.presentation_submission?.descriptor_map[0].path_nested).toBeUndefined()
    expect(submittedResponse).toEqual({
      presentation_submission: {
        definition_id: 'OpenBadgeCredentials',
        descriptor_map: [
          {
            format: 'vc+sd-jwt',
            id: 'OpenBadgeCredentialDescriptor',
            path: '$[0]',
          },
          {
            format: 'vc+sd-jwt',
            id: 'OpenBadgeCredentialDescriptor2',
            path: '$[1]',
          },
        ],
        id: expect.any(String),
      },
      state: expect.any(String),
      vp_token: [expect.any(String), expect.any(String)],
    })
    expect(serverResponse).toMatchObject({
      status: 200,
    })

    // The RP MUST validate that the aud (audience) Claim contains the value of the client_id
    // that the RP sent in the Authorization Request as an audience.
    // When the request has been signed, the value might be an HTTPS URL, or a Decentralized Identifier.
    await waitForVerificationSessionRecordSubject(verifier.replaySubject, {
      contextCorrelationId: verifier.agent.context.contextCorrelationId,
      state: OpenId4VcVerificationSessionState.ResponseVerified,
      verificationSessionId: verificationSession.id,
    })
    const { idToken, presentationExchange } =
      await verifier.agent.modules.openId4VcVerifier.getVerifiedAuthorizationResponse(verificationSession.id)

    expect(idToken).toBeUndefined()

    const presentation = presentationExchange?.presentations[0] as SdJwtVc

    // name SHOULD NOT be disclosed
    expect(presentation.prettyClaims).not.toHaveProperty('name')

    // university and name SHOULD NOT be in the signed payload
    expect(presentation.payload).not.toHaveProperty('university')
    expect(presentation.payload).not.toHaveProperty('name')

    expect(presentationExchange).toEqual({
      definition: presentationDefinition,
      submission: {
        definition_id: 'OpenBadgeCredentials',
        descriptor_map: [
          {
            format: 'vc+sd-jwt',
            id: 'OpenBadgeCredentialDescriptor',
            path: '$[0]',
          },
          {
            format: 'vc+sd-jwt',
            id: 'OpenBadgeCredentialDescriptor2',
            path: '$[1]',
          },
        ],
        id: expect.any(String),
      },
      presentations: [
        {
          compact: expect.any(String),
          header: {
            alg: 'EdDSA',
            kid: '#z6MkrzQPBr4pyqC776KKtrz13SchM5ePPbssuPuQZb5t4uKQ',
            typ: 'vc+sd-jwt',
          },
          payload: {
            _sd: [expect.any(String), expect.any(String)],
            _sd_alg: 'sha-256',
            cnf: {
              kid: 'did:key:z6MkpGR4gs4Rc3Zph4vj8wRnjnAxgAPSxcR8MAVKutWspQzc#z6MkpGR4gs4Rc3Zph4vj8wRnjnAxgAPSxcR8MAVKutWspQzc',
            },
            iat: expect.any(Number),
            iss: 'did:key:z6MkrzQPBr4pyqC776KKtrz13SchM5ePPbssuPuQZb5t4uKQ',
            vct: 'OpenBadgeCredential',
            degree: 'bachelor',
          },
          // university SHOULD be disclosed
          prettyClaims: {
            cnf: {
              kid: 'did:key:z6MkpGR4gs4Rc3Zph4vj8wRnjnAxgAPSxcR8MAVKutWspQzc#z6MkpGR4gs4Rc3Zph4vj8wRnjnAxgAPSxcR8MAVKutWspQzc',
            },
            iat: expect.any(Number),
            iss: 'did:key:z6MkrzQPBr4pyqC776KKtrz13SchM5ePPbssuPuQZb5t4uKQ',
            vct: 'OpenBadgeCredential',
            degree: 'bachelor',
            university: 'innsbruck',
          },
        },
        {
          compact: expect.any(String),
          header: {
            alg: 'EdDSA',
            kid: '#z6MkrzQPBr4pyqC776KKtrz13SchM5ePPbssuPuQZb5t4uKQ',
            typ: 'vc+sd-jwt',
          },
          payload: {
            _sd: [expect.any(String), expect.any(String)],
            _sd_alg: 'sha-256',
            cnf: {
              kid: 'did:key:z6MkpGR4gs4Rc3Zph4vj8wRnjnAxgAPSxcR8MAVKutWspQzc#z6MkpGR4gs4Rc3Zph4vj8wRnjnAxgAPSxcR8MAVKutWspQzc',
            },
            iat: expect.any(Number),
            iss: 'did:key:z6MkrzQPBr4pyqC776KKtrz13SchM5ePPbssuPuQZb5t4uKQ',
            vct: 'OpenBadgeCredential2',
            degree: 'bachelor2'
          },
          prettyClaims: {
            cnf: {
              kid: 'did:key:z6MkpGR4gs4Rc3Zph4vj8wRnjnAxgAPSxcR8MAVKutWspQzc#z6MkpGR4gs4Rc3Zph4vj8wRnjnAxgAPSxcR8MAVKutWspQzc',
            },
            iat: expect.any(Number),
            iss: 'did:key:z6MkrzQPBr4pyqC776KKtrz13SchM5ePPbssuPuQZb5t4uKQ',
            vct: 'OpenBadgeCredential2',
            name: 'John Doe2',
            degree: 'bachelor2'
          },
        },
      ],
    })
  })
})<|MERGE_RESOLUTION|>--- conflicted
+++ resolved
@@ -709,11 +709,7 @@
     })
   })
 
-<<<<<<< HEAD
-  it('e2e flow with verifier endpoints verifying two sd-jwt-vcs with selective disclosure', async () => {
-=======
   it('e2e flow (jarm) with verifier endpoints verifying a sd-jwt-vc with selective disclosure', async () => {
->>>>>>> 1d83159d
     const openIdVerifier = await verifier.agent.modules.openId4VcVerifier.createVerifier()
 
     const signedSdJwtVc = await issuer.agent.sdJwtVc.sign({
@@ -733,23 +729,6 @@
       },
     })
 
-    const signedSdJwtVc2 = await issuer.agent.sdJwtVc.sign({
-      holder: { method: 'did', didUrl: holder.kid },
-      issuer: {
-        method: 'did',
-        didUrl: issuer.kid,
-      },
-      payload: {
-        vct: 'OpenBadgeCredential2',
-        university: 'innsbruck2',
-        degree: 'bachelor2',
-        name: 'John Doe2',
-      },
-      disclosureFrame: {
-        _sd: ['university', 'name'],
-      },
-    })
-
     const certificate = await verifier.agent.x509.createSelfSignedCertificate({
       key: await verifier.agent.wallet.createKey({ keyType: KeyType.Ed25519 }),
       extensions: [[{ type: 'dns', value: 'localhost:1234' }]],
@@ -757,13 +736,12 @@
 
     const rawCertificate = certificate.toString('base64')
     await holder.agent.sdJwtVc.store(signedSdJwtVc.compact)
-    await holder.agent.sdJwtVc.store(signedSdJwtVc2.compact)
 
     await holder.agent.x509.addTrustedCertificate(rawCertificate)
     await verifier.agent.x509.addTrustedCertificate(rawCertificate)
 
     const presentationDefinition = {
-      id: 'OpenBadgeCredentials',
+      id: 'OpenBadgeCredential',
       input_descriptors: [
         {
           id: 'OpenBadgeCredentialDescriptor',
@@ -788,29 +766,6 @@
             ],
           },
         },
-        {
-          id: 'OpenBadgeCredentialDescriptor2',
-          format: {
-            'vc+sd-jwt': {
-              'sd-jwt_alg_values': ['EdDSA'],
-            },
-          },
-          constraints: {
-            limit_disclosure: 'required',
-            fields: [
-              {
-                path: ['$.vct'],
-                filter: {
-                  type: 'string',
-                  const: 'OpenBadgeCredential2',
-                },
-              },
-              {
-                path: ['$.name'],
-              },
-            ],
-          },
-        },
       ],
     } satisfies DifPresentationExchangeDefinitionV2
 
@@ -819,6 +774,7 @@
     verifier.agent.modules.openId4VcVerifier.config.options.baseUrl =
       // @ts-expect-error
       verifier.agent.modules.openId4VcVerifier.config.options.baseUrl.replace('http://', 'https://')
+
     const { authorizationRequest, verificationSession } =
       await verifier.agent.modules.openId4VcVerifier.createAuthorizationRequest({
         verifierId: openIdVerifier.verifierId,
@@ -833,14 +789,28 @@
         },
       })
 
-    expect(authorizationRequest).toEqual(
+    // Hack to make it work with x5c checks
+    verificationSession.authorizationRequestUri = verificationSession.authorizationRequestUri.replace('https', 'http')
+    const verificationSessionRepoitory = verifier.agent.dependencyManager.resolve(
+      OpenId4VcVerificationSessionRepository
+    )
+    await verificationSessionRepoitory.update(verifier.agent.context, verificationSession)
+
+    // Hack to make it work with x5c check
+    // @ts-expect-error
+    verifier.agent.modules.openId4VcVerifier.config.options.baseUrl =
+      // @ts-expect-error
+      verifier.agent.modules.openId4VcVerifier.config.options.baseUrl.replace('https://', 'http://')
+
+    expect(authorizationRequest.replace('https', 'http')).toEqual(
       `openid4vp://?client_id=localhost%3A1234&request_uri=${encodeURIComponent(
         verificationSession.authorizationRequestUri
       )}`
     )
 
     const resolvedAuthorizationRequest = await holder.agent.modules.openId4VcHolder.resolveSiopAuthorizationRequest(
-      authorizationRequest
+      // hack to make it work on localhost
+      authorizationRequest.replace('https', 'http')
     )
     expect(resolvedAuthorizationRequest.authorizationRequest.payload?.response_mode).toEqual('direct_post.jwt')
 
@@ -893,6 +863,10 @@
       resolvedAuthorizationRequest.presentationExchange.credentialsForRequest
     )
 
+    // Hack to make it work with x5c
+    resolvedAuthorizationRequest.authorizationRequest.responseURI =
+      resolvedAuthorizationRequest.authorizationRequest.responseURI?.replace('https', 'http')
+
     const { serverResponse, submittedResponse } =
       await holder.agent.modules.openId4VcHolder.acceptSiopAuthorizationRequest({
         authorizationRequest: resolvedAuthorizationRequest.authorizationRequest,
@@ -1052,19 +1026,25 @@
       ],
     } satisfies DifPresentationExchangeDefinitionV2
 
+    // Hack to make it work with x5c check
+    // @ts-expect-error
+    verifier.agent.modules.openId4VcVerifier.config.options.baseUrl =
+      // @ts-expect-error
+      verifier.agent.modules.openId4VcVerifier.config.options.baseUrl.replace('http://', 'https://')
+
     const { authorizationRequest, verificationSession } =
       await verifier.agent.modules.openId4VcVerifier.createAuthorizationRequest({
         verifierId: openIdVerifier.verifierId,
         requestSigner: {
           method: 'x5c',
           x5c: [rawCertificate],
+          issuer: 'https://example.com/hakuna/matadata',
         },
         presentationExchange: {
           definition: presentationDefinition,
         },
       })
 
-<<<<<<< HEAD
     // Hack to make it work with x5c checks
     verificationSession.authorizationRequestUri = verificationSession.authorizationRequestUri.replace('https', 'http')
     const verificationSessionRepoitory = verifier.agent.dependencyManager.resolve(
@@ -1079,13 +1059,302 @@
       verifier.agent.modules.openId4VcVerifier.config.options.baseUrl.replace('https://', 'http://')
 
     expect(authorizationRequest.replace('https', 'http')).toEqual(
-      `openid4vp://?request_uri=${encodeURIComponent(verificationSession.authorizationRequestUri)}`
-=======
-    expect(authorizationRequest).toEqual(
       `openid4vp://?client_id=localhost%3A1234&request_uri=${encodeURIComponent(
         verificationSession.authorizationRequestUri
       )}`
->>>>>>> 1d83159d
+    )
+
+    const resolvedAuthorizationRequest = await holder.agent.modules.openId4VcHolder.resolveSiopAuthorizationRequest(
+      // hack to make it work on localhost
+      authorizationRequest.replace('https', 'http')
+    )
+
+    expect(resolvedAuthorizationRequest.presentationExchange?.credentialsForRequest).toEqual({
+      areRequirementsSatisfied: true,
+      name: undefined,
+      purpose: undefined,
+      requirements: [
+        {
+          isRequirementSatisfied: true,
+          needsCount: 1,
+          rule: 'pick',
+          submissionEntry: [
+            {
+              name: undefined,
+              purpose: undefined,
+              inputDescriptorId: 'OpenBadgeCredentialDescriptor',
+              verifiableCredentials: [
+                {
+                  type: ClaimFormat.SdJwtVc,
+                  credentialRecord: expect.objectContaining({
+                    compactSdJwtVc: signedSdJwtVc.compact,
+                  }),
+                  // Name is NOT in here
+                  disclosedPayload: {
+                    cnf: {
+                      kid: 'did:key:z6MkpGR4gs4Rc3Zph4vj8wRnjnAxgAPSxcR8MAVKutWspQzc#z6MkpGR4gs4Rc3Zph4vj8wRnjnAxgAPSxcR8MAVKutWspQzc',
+                    },
+                    degree: 'bachelor',
+                    iat: expect.any(Number),
+                    iss: 'did:key:z6MkrzQPBr4pyqC776KKtrz13SchM5ePPbssuPuQZb5t4uKQ',
+                    university: 'innsbruck',
+                    vct: 'OpenBadgeCredential',
+                  },
+                },
+              ],
+            },
+          ],
+        },
+      ],
+    })
+
+    if (!resolvedAuthorizationRequest.presentationExchange) {
+      throw new Error('Presentation exchange not defined')
+    }
+
+    // TODO: better way to auto-select
+    const presentationExchangeService = holder.agent.dependencyManager.resolve(DifPresentationExchangeService)
+    const selectedCredentials = presentationExchangeService.selectCredentialsForRequest(
+      resolvedAuthorizationRequest.presentationExchange.credentialsForRequest
+    )
+
+    // Hack to make it work with x5c
+    resolvedAuthorizationRequest.authorizationRequest.responseURI =
+      resolvedAuthorizationRequest.authorizationRequest.responseURI?.replace('https', 'http')
+
+    const { serverResponse, submittedResponse } =
+      await holder.agent.modules.openId4VcHolder.acceptSiopAuthorizationRequest({
+        authorizationRequest: resolvedAuthorizationRequest.authorizationRequest,
+        presentationExchange: {
+          credentials: selectedCredentials,
+        },
+      })
+
+    // path_nested should not be used for sd-jwt
+    expect(submittedResponse.presentation_submission?.descriptor_map[0].path_nested).toBeUndefined()
+    expect(submittedResponse).toEqual({
+      presentation_submission: {
+        definition_id: 'OpenBadgeCredential',
+        descriptor_map: [
+          {
+            format: 'vc+sd-jwt',
+            id: 'OpenBadgeCredentialDescriptor',
+            path: '$',
+          },
+        ],
+        id: expect.any(String),
+      },
+      state: expect.any(String),
+      vp_token: expect.any(String),
+    })
+    expect(serverResponse).toMatchObject({
+      status: 200,
+    })
+
+    // The RP MUST validate that the aud (audience) Claim contains the value of the client_id
+    // that the RP sent in the Authorization Request as an audience.
+    // When the request has been signed, the value might be an HTTPS URL, or a Decentralized Identifier.
+    await waitForVerificationSessionRecordSubject(verifier.replaySubject, {
+      contextCorrelationId: verifier.agent.context.contextCorrelationId,
+      state: OpenId4VcVerificationSessionState.ResponseVerified,
+      verificationSessionId: verificationSession.id,
+    })
+    const { idToken, presentationExchange } =
+      await verifier.agent.modules.openId4VcVerifier.getVerifiedAuthorizationResponse(verificationSession.id)
+
+    expect(idToken).toBeUndefined()
+
+    const presentation = presentationExchange?.presentations[0] as SdJwtVc
+
+    // name SHOULD NOT be disclosed
+    expect(presentation.prettyClaims).not.toHaveProperty('name')
+
+    // university and name SHOULD NOT be in the signed payload
+    expect(presentation.payload).not.toHaveProperty('university')
+    expect(presentation.payload).not.toHaveProperty('name')
+
+    expect(presentationExchange).toEqual({
+      definition: presentationDefinition,
+      submission: {
+        definition_id: 'OpenBadgeCredential',
+        descriptor_map: [
+          {
+            format: 'vc+sd-jwt',
+            id: 'OpenBadgeCredentialDescriptor',
+            path: '$',
+          },
+        ],
+        id: expect.any(String),
+      },
+      presentations: [
+        {
+          compact: expect.any(String),
+          header: {
+            alg: 'EdDSA',
+            kid: '#z6MkrzQPBr4pyqC776KKtrz13SchM5ePPbssuPuQZb5t4uKQ',
+            typ: 'vc+sd-jwt',
+          },
+          payload: {
+            _sd: [expect.any(String), expect.any(String)],
+            _sd_alg: 'sha-256',
+            cnf: {
+              kid: 'did:key:z6MkpGR4gs4Rc3Zph4vj8wRnjnAxgAPSxcR8MAVKutWspQzc#z6MkpGR4gs4Rc3Zph4vj8wRnjnAxgAPSxcR8MAVKutWspQzc',
+            },
+            iat: expect.any(Number),
+            iss: 'did:key:z6MkrzQPBr4pyqC776KKtrz13SchM5ePPbssuPuQZb5t4uKQ',
+            vct: 'OpenBadgeCredential',
+            degree: 'bachelor',
+          },
+          // university SHOULD be disclosed
+          prettyClaims: {
+            cnf: {
+              kid: 'did:key:z6MkpGR4gs4Rc3Zph4vj8wRnjnAxgAPSxcR8MAVKutWspQzc#z6MkpGR4gs4Rc3Zph4vj8wRnjnAxgAPSxcR8MAVKutWspQzc',
+            },
+            iat: expect.any(Number),
+            iss: 'did:key:z6MkrzQPBr4pyqC776KKtrz13SchM5ePPbssuPuQZb5t4uKQ',
+            vct: 'OpenBadgeCredential',
+            degree: 'bachelor',
+            university: 'innsbruck',
+          },
+        },
+      ],
+    })
+  })
+
+  it('e2e flow with verifier endpoints verifying two sd-jwt-vcs with selective disclosure', async () => {
+    const openIdVerifier = await verifier.agent.modules.openId4VcVerifier.createVerifier()
+
+    const signedSdJwtVc = await issuer.agent.sdJwtVc.sign({
+      holder: { method: 'did', didUrl: holder.kid },
+      issuer: {
+        method: 'did',
+        didUrl: issuer.kid,
+      },
+      payload: {
+        vct: 'OpenBadgeCredential',
+        university: 'innsbruck',
+        degree: 'bachelor',
+        name: 'John Doe',
+      },
+      disclosureFrame: {
+        _sd: ['university', 'name'],
+      },
+    })
+
+    const signedSdJwtVc2 = await issuer.agent.sdJwtVc.sign({
+      holder: { method: 'did', didUrl: holder.kid },
+      issuer: {
+        method: 'did',
+        didUrl: issuer.kid,
+      },
+      payload: {
+        vct: 'OpenBadgeCredential2',
+        university: 'innsbruck2',
+        degree: 'bachelor2',
+        name: 'John Doe2',
+      },
+      disclosureFrame: {
+        _sd: ['university', 'name'],
+      },
+    })
+
+    const certificate = await verifier.agent.x509.createSelfSignedCertificate({
+      key: await verifier.agent.wallet.createKey({ keyType: KeyType.Ed25519 }),
+      extensions: [[{ type: 'dns', value: 'localhost:1234' }]],
+    })
+
+    const rawCertificate = certificate.toString('base64')
+    await holder.agent.sdJwtVc.store(signedSdJwtVc.compact)
+    await holder.agent.sdJwtVc.store(signedSdJwtVc2.compact)
+
+    await holder.agent.x509.addTrustedCertificate(rawCertificate)
+    await verifier.agent.x509.addTrustedCertificate(rawCertificate)
+
+    const presentationDefinition = {
+      id: 'OpenBadgeCredentials',
+      input_descriptors: [
+        {
+          id: 'OpenBadgeCredentialDescriptor',
+          format: {
+            'vc+sd-jwt': {
+              'sd-jwt_alg_values': ['EdDSA'],
+            },
+          },
+          constraints: {
+            limit_disclosure: 'required',
+            fields: [
+              {
+                path: ['$.vct'],
+                filter: {
+                  type: 'string',
+                  const: 'OpenBadgeCredential',
+                },
+              },
+              {
+                path: ['$.university'],
+              },
+            ],
+          },
+        },
+        {
+          id: 'OpenBadgeCredentialDescriptor2',
+          format: {
+            'vc+sd-jwt': {
+              'sd-jwt_alg_values': ['EdDSA'],
+            },
+          },
+          constraints: {
+            limit_disclosure: 'required',
+            fields: [
+              {
+                path: ['$.vct'],
+                filter: {
+                  type: 'string',
+                  const: 'OpenBadgeCredential2',
+                },
+              },
+              {
+                path: ['$.name'],
+              },
+            ],
+          },
+        },
+      ],
+    } satisfies DifPresentationExchangeDefinitionV2
+
+    // Hack to make it work with x5c check
+    // @ts-expect-error
+    verifier.agent.modules.openId4VcVerifier.config.options.baseUrl =
+      // @ts-expect-error
+      verifier.agent.modules.openId4VcVerifier.config.options.baseUrl.replace('http://', 'https://')
+    const { authorizationRequest, verificationSession } =
+      await verifier.agent.modules.openId4VcVerifier.createAuthorizationRequest({
+        verifierId: openIdVerifier.verifierId,
+
+        requestSigner: {
+          method: 'x5c',
+          x5c: [rawCertificate],
+        },
+        presentationExchange: {
+          definition: presentationDefinition,
+        },
+      })
+
+    // Hack to make it work with x5c checks
+    verificationSession.authorizationRequestUri = verificationSession.authorizationRequestUri.replace('https', 'http')
+    const verificationSessionRepoitory = verifier.agent.dependencyManager.resolve(
+      OpenId4VcVerificationSessionRepository
+    )
+    await verificationSessionRepoitory.update(verifier.agent.context, verificationSession)
+
+    // Hack to make it work with x5c check
+    // @ts-expect-error
+    verifier.agent.modules.openId4VcVerifier.config.options.baseUrl =
+      // @ts-expect-error
+      verifier.agent.modules.openId4VcVerifier.config.options.baseUrl.replace('https://', 'http://')
+
+    expect(authorizationRequest.replace('https', 'http')).toEqual(
+      `openid4vp://?client_id=localhost%3A1234&request_uri=${encodeURIComponent(verificationSession.authorizationRequestUri)}`
     )
 
     const resolvedAuthorizationRequest = await holder.agent.modules.openId4VcHolder.resolveSiopAuthorizationRequest(
