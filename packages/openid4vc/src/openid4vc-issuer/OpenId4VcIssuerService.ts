import type {
  OpenId4VciCreateCredentialResponseOptions,
  OpenId4VciCreateCredentialOfferOptions,
  OpenId4VciCreateIssuerOptions,
  OpenId4VciPreAuthorizedCodeFlowConfig,
  OpenId4VcIssuerMetadata,
  OpenId4VciSignSdJwtCredential,
  OpenId4VciSignW3cCredential,
  OpenId4VciAuthorizationCodeFlowConfig,
} from './OpenId4VcIssuerServiceOptions'
import type { OpenId4VcIssuanceSessionRecord } from './repository'
import type {
  OpenId4VcCredentialHolderBinding,
  OpenId4VciCredentialConfigurationsSupported,
  OpenId4VciCredentialOfferPayload,
  OpenId4VciCredentialRequest,
} from '../shared'
import type { AgentContext, DidDocument, Query, QueryOptions } from '@credo-ts/core'
import type {
  CredentialOfferPayloadV1_0_11,
  CredentialOfferPayloadV1_0_13,
  Grant,
  JWTVerifyCallback,
} from '@sphereon/oid4vci-common'
import type {
  CredentialDataSupplier,
  CredentialDataSupplierArgs,
  CredentialIssuanceInput,
  CredentialSignerCallback,
} from '@sphereon/oid4vci-issuer'
import type { ICredential } from '@sphereon/ssi-types'

import {
  SdJwtVcApi,
  CredoError,
  ClaimFormat,
  DidsApi,
  equalsIgnoreOrder,
  getJwkFromJson,
  getJwkFromKey,
  getKeyFromVerificationMethod,
  injectable,
  joinUriParts,
  JsonEncoder,
  JsonTransformer,
  JwsService,
  Jwt,
  KeyType,
  utils,
  W3cCredentialService,
} from '@credo-ts/core'
import { VcIssuerBuilder } from '@sphereon/oid4vci-issuer'

import { credentialsSupportedV11ToV13, OpenId4VciCredentialFormatProfile } from '../shared'
import { credentialsSupportedV13ToV11, getOfferedCredentials } from '../shared/issuerMetadataUtils'
import { storeActorIdForContextCorrelationId } from '../shared/router'
import { getSphereonVerifiableCredential } from '../shared/transform'
import { getProofTypeFromKey, isCredentialOfferV1Draft13 } from '../shared/utils'

import { OpenId4VcIssuanceSessionState } from './OpenId4VcIssuanceSessionState'
import { OpenId4VcIssuerModuleConfig } from './OpenId4VcIssuerModuleConfig'
import { OpenId4VcIssuerRepository, OpenId4VcIssuerRecord, OpenId4VcIssuanceSessionRepository } from './repository'
import { OpenId4VcCNonceStateManager } from './repository/OpenId4VcCNonceStateManager'
import { OpenId4VcCredentialOfferSessionStateManager } from './repository/OpenId4VcCredentialOfferSessionStateManager'
import { OpenId4VcCredentialOfferUriStateManager } from './repository/OpenId4VcCredentialOfferUriStateManager'
import { getCNonceFromCredentialRequest } from './util/credentialRequest'

const w3cOpenId4VcFormats = [
  OpenId4VciCredentialFormatProfile.JwtVcJson,
  OpenId4VciCredentialFormatProfile.JwtVcJsonLd,
  OpenId4VciCredentialFormatProfile.LdpVc,
]

/**
 * @internal
 */
@injectable()
export class OpenId4VcIssuerService {
  private w3cCredentialService: W3cCredentialService
  private jwsService: JwsService
  private openId4VcIssuerConfig: OpenId4VcIssuerModuleConfig
  private openId4VcIssuerRepository: OpenId4VcIssuerRepository
  private openId4VcIssuanceSessionRepository: OpenId4VcIssuanceSessionRepository

  public constructor(
    w3cCredentialService: W3cCredentialService,
    jwsService: JwsService,
    openId4VcIssuerConfig: OpenId4VcIssuerModuleConfig,
    openId4VcIssuerRepository: OpenId4VcIssuerRepository,
    openId4VcIssuanceSessionRepository: OpenId4VcIssuanceSessionRepository
  ) {
    this.w3cCredentialService = w3cCredentialService
    this.jwsService = jwsService
    this.openId4VcIssuerConfig = openId4VcIssuerConfig
    this.openId4VcIssuerRepository = openId4VcIssuerRepository
    this.openId4VcIssuanceSessionRepository = openId4VcIssuanceSessionRepository
  }

  public async createCredentialOffer(
    agentContext: AgentContext,
    options: OpenId4VciCreateCredentialOfferOptions & { issuer: OpenId4VcIssuerRecord }
  ) {
    const { preAuthorizedCodeFlowConfig, authorizationCodeFlowConfig, issuer, offeredCredentials } = options

    if (!preAuthorizedCodeFlowConfig && !authorizationCodeFlowConfig) {
      throw new CredoError('Authorization Config or Pre-Authorized Config must be provided.')
    }

    const vcIssuer = this.getVcIssuer(agentContext, issuer)

    if (options.preAuthorizedCodeFlowConfig.userPinRequired === false && options.preAuthorizedCodeFlowConfig.txCode) {
      throw new CredoError('The userPinRequired option must be set to true when using txCode.')
    }

    if (options.preAuthorizedCodeFlowConfig.userPinRequired && !options.preAuthorizedCodeFlowConfig.txCode) {
      options.preAuthorizedCodeFlowConfig.txCode = {}
    }

    if (options.preAuthorizedCodeFlowConfig.txCode && !options.preAuthorizedCodeFlowConfig.userPinRequired) {
      options.preAuthorizedCodeFlowConfig.userPinRequired = true
    }

    // this checks if the structure of the credentials is correct
    // it throws an error if a offered credential cannot be found in the credentialsSupported
    getOfferedCredentials(
      agentContext,
      options.offeredCredentials,
      vcIssuer.issuerMetadata.credential_configurations_supported
    )
    const uniqueOfferedCredentials = Array.from(new Set(options.offeredCredentials))
    if (uniqueOfferedCredentials.length !== offeredCredentials.length) {
      throw new CredoError('All offered credentials must have unique ids.')
    }

    // We always use shortened URIs currently
    const hostedCredentialOfferUri = joinUriParts(vcIssuer.issuerMetadata.credential_issuer, [
      this.openId4VcIssuerConfig.credentialOfferEndpoint.endpointPath,
      // It doesn't really matter what the url is, as long as it's unique
      utils.uuid(),
    ])

<<<<<<< HEAD
    // TODO: HAIP
    // TODO: for grant type authorization_code, the issuer must include a scope value in order to allow the wallet to identify the desired credential type.
    // TODO: The wallet MUST use that value in the scope Authorization parameter.
    // TODO: add support for scope in the credential offer in sphereon-oid4vci
    const issuerMetadata = this.getIssuerMetadata(agentContext, issuer)

    if (
      authorizationCodeFlowConfig &&
      (issuerMetadata.authorizationServers?.length ?? 0 > 1) &&
      authorizationCodeFlowConfig?.authorizationServerUrl
    ) {
      throw new CredoError(
        'The authorization code flow requires an explicit authorization server url, if multiple authorization servers are present.'
      )
    }

    let { uri } = await vcIssuer.createCredentialOfferURI({
      grants: await this.getGrantsFromConfig(agentContext, {
        preAuthorizedCodeFlowConfig,
        authorizationCodeFlowConfig: authorizationCodeFlowConfig
          ? {
              ...authorizationCodeFlowConfig,

              // Must only be used if multiple authorization servers are present
              authorizationServerUrl:
                issuerMetadata.authorizationServers?.length ?? 0 > 1
                  ? authorizationCodeFlowConfig?.authorizationServerUrl
                  : undefined,
            }
          : undefined,
      }),
      credentials: offeredCredentials,
=======
    const grants = await this.getGrantsFromConfig(agentContext, preAuthorizedCodeFlowConfig)

    let { uri } = await vcIssuer.createCredentialOfferURI({
      scheme: 'openid-credential-offer',
      grants,
      credential_configuration_ids: offeredCredentials,
>>>>>>> 4485dc94
      credentialOfferUri: hostedCredentialOfferUri,
      baseUri: options.baseUri,
      credentialDataSupplierInput: options.issuanceMetadata,
      pinLength: grants['urn:ietf:params:oauth:grant-type:pre-authorized_code']?.tx_code?.length,
    })

    // FIXME: https://github.com/Sphereon-Opensource/OID4VCI/issues/102
    if (uri.includes(hostedCredentialOfferUri)) {
      uri = uri.replace(hostedCredentialOfferUri, encodeURIComponent(hostedCredentialOfferUri))
    }

    const issuanceSessionRepository = this.openId4VcIssuanceSessionRepository
    const issuanceSession = await issuanceSessionRepository.getSingleByQuery(agentContext, {
      credentialOfferUri: hostedCredentialOfferUri,
    })

    if (options.version !== 'v1.draft13') {
      const v13CredentialOfferPayload = issuanceSession.credentialOfferPayload as CredentialOfferPayloadV1_0_13
      const v11CredentialOfferPayload: CredentialOfferPayloadV1_0_11 = {
        ...v13CredentialOfferPayload,
        credentials: v13CredentialOfferPayload.credential_configuration_ids,
      }
      if (v11CredentialOfferPayload.grants?.['urn:ietf:params:oauth:grant-type:pre-authorized_code']) {
        // property was always defined in v11
        v11CredentialOfferPayload.grants['urn:ietf:params:oauth:grant-type:pre-authorized_code'].user_pin_required =
          preAuthorizedCodeFlowConfig.userPinRequired ?? false
      }

      issuanceSession.credentialOfferPayload = v11CredentialOfferPayload
      await issuanceSessionRepository.update(agentContext, issuanceSession)
    }

    return {
      issuanceSession,
      credentialOffer: uri,
    }
  }

  /**
   * find the issuance session associated with a credential request. You can optionally provide a issuer id if
   * the issuer that the request is associated with is already known.
   */
  public async findIssuanceSessionForCredentialRequest(
    agentContext: AgentContext,
    { credentialRequest, issuerId }: { credentialRequest: OpenId4VciCredentialRequest; issuerId?: string }
  ) {
    const cNonce = getCNonceFromCredentialRequest(credentialRequest)

    const issuanceSession = await this.openId4VcIssuanceSessionRepository.findSingleByQuery(agentContext, {
      issuerId,
      cNonce,
    })

    return issuanceSession
  }

  public async createCredentialResponse(
    agentContext: AgentContext,
    options: OpenId4VciCreateCredentialResponseOptions & { issuanceSession: OpenId4VcIssuanceSessionRecord }
  ) {
    options.issuanceSession.assertState([
      OpenId4VcIssuanceSessionState.AccessTokenCreated,
      OpenId4VcIssuanceSessionState.CredentialRequestReceived,
      // It is possible to issue multiple credentials in one session
      OpenId4VcIssuanceSessionState.CredentialsPartiallyIssued,
    ])
    const { credentialRequest, issuanceSession } = options
    if (!credentialRequest.proof) throw new CredoError('No proof defined in the credentialRequest.')

    const issuer = await this.getIssuerByIssuerId(agentContext, options.issuanceSession.issuerId)

    const cNonce = getCNonceFromCredentialRequest(credentialRequest)
    if (issuanceSession.cNonce !== cNonce) {
      throw new CredoError('The cNonce in the credential request does not match the cNonce in the issuance session.')
    }

    if (!issuanceSession.cNonceExpiresAt) {
      throw new CredoError('Missing required cNonceExpiresAt in the issuance session. Assuming cNonce is not valid')
    }
    if (Date.now() > issuanceSession.cNonceExpiresAt.getTime()) {
      throw new CredoError('The cNonce has expired.')
    }

    const vcIssuer = this.getVcIssuer(agentContext, issuer)

    const credentialResponse = await vcIssuer.issueCredential({
      credentialRequest,
      tokenExpiresIn: this.openId4VcIssuerConfig.accessTokenEndpoint.tokenExpiresInSeconds,

      // This can just be combined with signing callback right?
      credentialDataSupplier: this.getCredentialDataSupplier(agentContext, { ...options, issuer }),
      credentialDataSupplierInput: issuanceSession.issuanceMetadata,
      responseCNonce: undefined,
    })

    // NOTE: ONLY REQUIRED FOR V11 COMPAT
    if (isCredentialOfferV1Draft13(options.issuanceSession.credentialOfferPayload)) {
      credentialResponse.format = credentialRequest.format
    }

    const updatedIssuanceSession = await this.openId4VcIssuanceSessionRepository.getById(
      agentContext,
      issuanceSession.id
    )
    if (!credentialResponse.credential) {
      updatedIssuanceSession.state = OpenId4VcIssuanceSessionState.Error
      updatedIssuanceSession.errorMessage = 'No credential found in the issueCredentialResponse.'
      await this.openId4VcIssuanceSessionRepository.update(agentContext, updatedIssuanceSession)
      throw new CredoError(updatedIssuanceSession.errorMessage)
    }

    if (credentialResponse.acceptance_token || credentialResponse.transaction_id) {
      updatedIssuanceSession.state = OpenId4VcIssuanceSessionState.Error
      updatedIssuanceSession.errorMessage = 'Acceptance token and transaction id are not yet supported.'
      await this.openId4VcIssuanceSessionRepository.update(agentContext, updatedIssuanceSession)
      throw new CredoError(updatedIssuanceSession.errorMessage)
    }

    return {
      credentialResponse,
      issuanceSession: updatedIssuanceSession,
    }
  }

  public async findIssuanceSessionsByQuery(
    agentContext: AgentContext,
    query: Query<OpenId4VcIssuanceSessionRecord>,
    queryOptions?: QueryOptions
  ) {
    return this.openId4VcIssuanceSessionRepository.findByQuery(agentContext, query, queryOptions)
  }

  public async getIssuanceSessionById(agentContext: AgentContext, issuanceSessionId: string) {
    return this.openId4VcIssuanceSessionRepository.getById(agentContext, issuanceSessionId)
  }

  public async getAllIssuers(agentContext: AgentContext) {
    return this.openId4VcIssuerRepository.getAll(agentContext)
  }

  public async getIssuerByIssuerId(agentContext: AgentContext, issuerId: string) {
    return this.openId4VcIssuerRepository.getByIssuerId(agentContext, issuerId)
  }

  public async updateIssuer(agentContext: AgentContext, issuer: OpenId4VcIssuerRecord) {
    return this.openId4VcIssuerRepository.update(agentContext, issuer)
  }

  public async createIssuer(agentContext: AgentContext, options: OpenId4VciCreateIssuerOptions) {
    const { authorizationServerConfigs: authorizationServers, issuerId, display } = options
    // TODO: ideally we can store additional data with a key, such as:
    // - createdAt
    // - purpose
    const accessTokenSignerKey = await agentContext.wallet.createKey({
      keyType: KeyType.Ed25519,
    })

<<<<<<< HEAD
    // If we have an authorization server, we also want to publish a scope to request each credential
    // this is required for HAIP
    const credentialsSupported = options.credentialsSupported.map((credentialSupported) => {
      return {
        ...credentialSupported,
        // TODO: do we also need to provide some way to let the wallet know which authorization server
        // TODO: can issue which credentials?
        scope: credentialSupported.scope
          ? credentialSupported.scope
          : authorizationServers?.length ?? 0 > 0
          ? credentialSupported.id
          : undefined,
      }
    })

    const openId4VcIssuer = new OpenId4VcIssuerRecord({
      issuerId: issuerId ?? utils.uuid(),
      display: display,
      accessTokenPublicKeyFingerprint: accessTokenSignerKey.fingerprint,
      credentialsSupported,
      authorizationServerConfigs: authorizationServers,
    })
=======
    const openId4VcIssuerBase = {
      issuerId: options.issuerId ?? utils.uuid(),
      display: options.display,
      dpopSigningAlgValuesSupported: options.dpopSigningAlgValuesSupported,
      accessTokenPublicKeyFingerprint: accessTokenSignerKey.fingerprint,
    } as const

    const openId4VcIssuer = options.credentialsSupported
      ? new OpenId4VcIssuerRecord({
          ...openId4VcIssuerBase,
          credentialsSupported: options.credentialsSupported,
        })
      : new OpenId4VcIssuerRecord({
          ...openId4VcIssuerBase,
          credentialConfigurationsSupported: options.credentialConfigurationsSupported,
        })
>>>>>>> 4485dc94

    await this.openId4VcIssuerRepository.save(agentContext, openId4VcIssuer)
    await storeActorIdForContextCorrelationId(agentContext, openId4VcIssuer.issuerId)
    return openId4VcIssuer
  }

  public async rotateAccessTokenSigningKey(agentContext: AgentContext, issuer: OpenId4VcIssuerRecord) {
    const accessTokenSignerKey = await agentContext.wallet.createKey({
      keyType: KeyType.Ed25519,
    })

    // TODO: ideally we can remove the previous key
    issuer.accessTokenPublicKeyFingerprint = accessTokenSignerKey.fingerprint
    await this.openId4VcIssuerRepository.update(agentContext, issuer)
  }

  public getIssuerMetadata(agentContext: AgentContext, issuerRecord: OpenId4VcIssuerRecord): OpenId4VcIssuerMetadata {
    const config = agentContext.dependencyManager.resolve(OpenId4VcIssuerModuleConfig)
    const issuerUrl = joinUriParts(config.baseUrl, [issuerRecord.issuerId])

    const authorizationServers =
      issuerRecord.authorizationServerConfigs && issuerRecord.authorizationServerConfigs.length > 0
        ? issuerRecord.authorizationServerConfigs.map((authorizationServer) => authorizationServer.baseUrl)
        : undefined

    const tokenEndpoint = authorizationServers
      ? undefined
      : joinUriParts(issuerUrl, [config.accessTokenEndpoint.endpointPath])

    const issuerMetadata = {
      issuerUrl,
      tokenEndpoint,
      credentialEndpoint: joinUriParts(issuerUrl, [config.credentialEndpoint.endpointPath]),
      credentialsSupported: issuerRecord.credentialsSupported,
      credentialConfigurationsSupported:
        issuerRecord.credentialConfigurationsSupported ??
        credentialsSupportedV11ToV13(agentContext, issuerRecord.credentialsSupported),
      issuerDisplay: issuerRecord.display,
<<<<<<< HEAD
      authorizationServers,
=======
      dpopSigningAlgValuesSupported: issuerRecord.dpopSigningAlgValuesSupported,
>>>>>>> 4485dc94
    } satisfies OpenId4VcIssuerMetadata

    return issuerMetadata
  }

  private getJwtVerifyCallback = (agentContext: AgentContext): JWTVerifyCallback<DidDocument> => {
    return async (opts) => {
      let didDocument = undefined as DidDocument | undefined
      const { isValid, jws } = await this.jwsService.verifyJws(agentContext, {
        jws: opts.jwt,
        // Only handles kid as did resolution. JWK is handled by jws service
        jwkResolver: async ({ protectedHeader: { kid } }) => {
          if (!kid) throw new CredoError('Missing kid in protected header.')
          if (!kid.startsWith('did:')) throw new CredoError('Only did is supported for kid identifier')

          const didsApi = agentContext.dependencyManager.resolve(DidsApi)
          didDocument = await didsApi.resolveDidDocument(kid)
          const verificationMethod = didDocument.dereferenceKey(kid, ['authentication', 'assertionMethod'])
          const key = getKeyFromVerificationMethod(verificationMethod)
          return getJwkFromKey(key)
        },
      })

      if (!isValid) throw new CredoError('Could not verify JWT signature.')

      // TODO: the jws service should return some better decoded metadata also from the resolver
      // as currently is less useful if you afterwards need properties from the JWS
      const firstJws = jws.signatures[0]
      const protectedHeader = JsonEncoder.fromBase64(firstJws.protected)
      return {
        jwt: { header: protectedHeader, payload: JsonEncoder.fromBase64(jws.payload) },
        kid: protectedHeader.kid,
        jwk: protectedHeader.jwk ? getJwkFromJson(protectedHeader.jwk) : undefined,
        did: didDocument?.id,
        alg: protectedHeader.alg,
        didDocument,
      }
    }
  }

  private getVcIssuer(agentContext: AgentContext, issuer: OpenId4VcIssuerRecord) {
    const issuerMetadata = this.getIssuerMetadata(agentContext, issuer)

    const builder = new VcIssuerBuilder()
      .withCredentialIssuer(issuerMetadata.issuerUrl)
      .withCredentialEndpoint(issuerMetadata.credentialEndpoint)
<<<<<<< HEAD
      .withCredentialsSupported(issuerMetadata.credentialsSupported)
=======
      .withTokenEndpoint(issuerMetadata.tokenEndpoint)
      .withCredentialConfigurationsSupported(
        issuer.credentialConfigurationsSupported ??
          credentialsSupportedV11ToV13(agentContext, issuer.credentialsSupported)
      )
>>>>>>> 4485dc94
      .withCNonceStateManager(new OpenId4VcCNonceStateManager(agentContext, issuer.issuerId))
      .withCredentialOfferStateManager(new OpenId4VcCredentialOfferSessionStateManager(agentContext, issuer.issuerId))
      .withCredentialOfferURIStateManager(new OpenId4VcCredentialOfferUriStateManager(agentContext, issuer.issuerId))
      .withJWTVerifyCallback(this.getJwtVerifyCallback(agentContext))
      .withCredentialSignerCallback(() => {
        throw new CredoError('Credential signer callback should be overwritten. This is a no-op')
      })

<<<<<<< HEAD
    if (issuerMetadata.authorizationServers) {
      // TODO: add support for multiple authorization servers
      builder.withAuthorizationServer(issuerMetadata.authorizationServers[0])
    } else {
      if (!issuerMetadata.tokenEndpoint) {
        throw new CredoError('Missing required token endpoint. No authorization server is set.')
      }
      builder.withTokenEndpoint(issuerMetadata.tokenEndpoint)
=======
    if (issuerMetadata.authorizationServer) {
      builder.withAuthorizationServers(issuerMetadata.authorizationServer)
>>>>>>> 4485dc94
    }

    if (issuerMetadata.issuerDisplay) {
      builder.withIssuerDisplay(issuerMetadata.issuerDisplay)
    }

    return builder.build()
  }

  private async getGrantsFromConfig(
    agentContext: AgentContext,
    config: {
      preAuthorizedCodeFlowConfig?: OpenId4VciPreAuthorizedCodeFlowConfig
      authorizationCodeFlowConfig?: OpenId4VciAuthorizationCodeFlowConfig
    }
  ) {
    const { preAuthorizedCodeFlowConfig, authorizationCodeFlowConfig } = config

    const grants: Grant = {
<<<<<<< HEAD
      ...(preAuthorizedCodeFlowConfig && {
        'urn:ietf:params:oauth:grant-type:pre-authorized_code': {
          'pre-authorized_code':
            preAuthorizedCodeFlowConfig.preAuthorizedCode ?? (await agentContext.wallet.generateNonce()),
          user_pin_required: preAuthorizedCodeFlowConfig.userPinRequired ?? false,
        },
      }),

      ...(authorizationCodeFlowConfig && {
        authorization_code: {
          issuer_state: authorizationCodeFlowConfig.issuerState,
          authorization_server: authorizationCodeFlowConfig.authorizationServerUrl,
        },
      }),
=======
      'urn:ietf:params:oauth:grant-type:pre-authorized_code': {
        'pre-authorized_code':
          preAuthorizedCodeFlowConfig.preAuthorizedCode ?? (await agentContext.wallet.generateNonce()),
        // v11 only
        user_pin_required: preAuthorizedCodeFlowConfig.userPinRequired ?? false,
        tx_code: preAuthorizedCodeFlowConfig.txCode,
      },
>>>>>>> 4485dc94
    }

    return grants
  }

  private findOfferedCredentialsMatchingRequest(
    agentContext: AgentContext,
    credentialOffer: OpenId4VciCredentialOfferPayload,
    credentialRequest: OpenId4VciCredentialRequest,
    allCredentialConfigurationsSupported: OpenId4VciCredentialConfigurationsSupported,
    issuanceSession: OpenId4VcIssuanceSessionRecord
  ): OpenId4VciCredentialConfigurationsSupported {
    const offeredCredentialsData = isCredentialOfferV1Draft13(credentialOffer)
      ? credentialOffer.credential_configuration_ids
      : credentialOffer.credentials

    const { credentialConfigurationsSupported: offeredCredentialConfigurations } = getOfferedCredentials(
      agentContext,
      offeredCredentialsData,
      allCredentialConfigurationsSupported
    )

    if ('credential_identifier' in credentialRequest && typeof credentialRequest.credential_identifier === 'string') {
      const offeredCredential = offeredCredentialConfigurations[credentialRequest.credential_identifier]
      if (!offeredCredential) {
        throw new CredoError(
          `Requested credential with id '${credentialRequest.credential_identifier}' was not offered.`
        )
      }

      return {
        [credentialRequest.credential_identifier]: offeredCredential,
      }
    }

    return Object.fromEntries(
      Object.entries(offeredCredentialConfigurations).filter(([id, offeredCredential]) => {
        if (offeredCredential.format !== credentialRequest.format) return false
        if (issuanceSession.issuedCredentials.includes(id)) return false

        if (
          credentialRequest.format === OpenId4VciCredentialFormatProfile.JwtVcJson &&
          offeredCredential.format === credentialRequest.format
        ) {
          const types =
            'credential_definition' in credentialRequest
              ? credentialRequest.credential_definition.type
              : credentialRequest.types

          return equalsIgnoreOrder(offeredCredential.credential_definition.type ?? [], types)
        } else if (
          credentialRequest.format === OpenId4VciCredentialFormatProfile.JwtVcJsonLd &&
          offeredCredential.format === credentialRequest.format
        ) {
          const types =
            'type' in credentialRequest.credential_definition
              ? credentialRequest.credential_definition.type
              : credentialRequest.credential_definition.types

          return equalsIgnoreOrder(offeredCredential.credential_definition.type ?? [], types)
        } else if (
          credentialRequest.format === OpenId4VciCredentialFormatProfile.LdpVc &&
          offeredCredential.format === credentialRequest.format
        ) {
          const types =
            'type' in credentialRequest.credential_definition
              ? credentialRequest.credential_definition.type
              : credentialRequest.credential_definition.types

          return equalsIgnoreOrder(offeredCredential.credential_definition.type ?? [], types)
        } else if (
          credentialRequest.format === OpenId4VciCredentialFormatProfile.SdJwtVc &&
          offeredCredential.format === credentialRequest.format
        ) {
          return offeredCredential.vct === credentialRequest.vct
        }

        return false
      })
    )
  }

  private getSdJwtVcCredentialSigningCallback = (
    agentContext: AgentContext,
    options: OpenId4VciSignSdJwtCredential
  ): CredentialSignerCallback<DidDocument> => {
    return async () => {
      const sdJwtVcApi = agentContext.dependencyManager.resolve(SdJwtVcApi)

      const sdJwtVc = await sdJwtVcApi.sign(options)
      return getSphereonVerifiableCredential(sdJwtVc)
    }
  }

  private getW3cCredentialSigningCallback = (
    agentContext: AgentContext,
    options: OpenId4VciSignW3cCredential
  ): CredentialSignerCallback<DidDocument> => {
    return async (opts) => {
      const { jwtVerifyResult, format } = opts
      const { kid, didDocument: holderDidDocument } = jwtVerifyResult

      if (!kid) throw new CredoError('Missing Kid. Cannot create the holder binding')
      if (!holderDidDocument) throw new CredoError('Missing did document. Cannot create the holder binding.')
      if (!format) throw new CredoError('Missing format. Cannot issue credential.')

      const formatMap: Record<string, ClaimFormat.JwtVc | ClaimFormat.LdpVc> = {
        [OpenId4VciCredentialFormatProfile.JwtVcJson]: ClaimFormat.JwtVc,
        [OpenId4VciCredentialFormatProfile.JwtVcJsonLd]: ClaimFormat.JwtVc,
        [OpenId4VciCredentialFormatProfile.LdpVc]: ClaimFormat.LdpVc,
      }
      const w3cServiceFormat = formatMap[format]

      // Set the binding on the first credential subject if not set yet
      // on any subject
      if (!options.credential.credentialSubjectIds.includes(holderDidDocument.id)) {
        const credentialSubject = Array.isArray(options.credential.credentialSubject)
          ? options.credential.credentialSubject[0]
          : options.credential.credentialSubject
        credentialSubject.id = holderDidDocument.id
      }

      const didsApi = agentContext.dependencyManager.resolve(DidsApi)
      const issuerDidDocument = await didsApi.resolveDidDocument(options.verificationMethod)
      const verificationMethod = issuerDidDocument.dereferenceVerificationMethod(options.verificationMethod)

      if (w3cServiceFormat === ClaimFormat.JwtVc) {
        const key = getKeyFromVerificationMethod(verificationMethod)
        const supportedSignatureAlgorithms = getJwkFromKey(key).supportedSignatureAlgorithms
        if (supportedSignatureAlgorithms.length === 0) {
          throw new CredoError(`No supported JWA signature algorithms found for key with keyType ${key.keyType}`)
        }
        const alg = supportedSignatureAlgorithms[0]

        if (!alg) {
          throw new CredoError(`No supported JWA signature algorithms for key type ${key.keyType}`)
        }

        const signed = await this.w3cCredentialService.signCredential(agentContext, {
          format: w3cServiceFormat,
          credential: options.credential,
          verificationMethod: options.verificationMethod,
          alg,
        })

        return getSphereonVerifiableCredential(signed)
      } else {
        const key = getKeyFromVerificationMethod(verificationMethod)
        const proofType = getProofTypeFromKey(agentContext, key)

        const signed = await this.w3cCredentialService.signCredential(agentContext, {
          format: w3cServiceFormat,
          credential: options.credential,
          verificationMethod: options.verificationMethod,
          proofType: proofType,
        })

        return getSphereonVerifiableCredential(signed)
      }
    }
  }

  private async getHolderBindingFromRequest(credentialRequest: OpenId4VciCredentialRequest) {
    if (!credentialRequest.proof?.jwt) throw new CredoError('Received a credential request without a proof')

    const jwt = Jwt.fromSerializedJwt(credentialRequest.proof.jwt)

    if (jwt.header.kid) {
      if (!jwt.header.kid.startsWith('did:')) {
        throw new CredoError("Only did is supported for 'kid' identifier")
      } else if (!jwt.header.kid.includes('#')) {
        throw new CredoError(
          `kid containing did MUST point to a specific key within the did document: ${jwt.header.kid}`
        )
      }

      return {
        method: 'did',
        didUrl: jwt.header.kid,
      } satisfies OpenId4VcCredentialHolderBinding
    } else if (jwt.header.jwk) {
      return {
        method: 'jwk',
        jwk: getJwkFromJson(jwt.header.jwk),
      } satisfies OpenId4VcCredentialHolderBinding
    } else {
      throw new CredoError('Either kid or jwk must be present in credential request proof header')
    }
  }

  private getCredentialDataSupplier = (
    agentContext: AgentContext,
    options: OpenId4VciCreateCredentialResponseOptions & {
      issuer: OpenId4VcIssuerRecord
      issuanceSession: OpenId4VcIssuanceSessionRecord
    }
  ): CredentialDataSupplier => {
    return async (args: CredentialDataSupplierArgs) => {
      const { issuanceSession, issuer } = options

      const credentialRequest = args.credentialRequest as OpenId4VciCredentialRequest

      const issuerMetadata = this.getIssuerMetadata(agentContext, issuer)

      const offeredCredentialsMatchingRequest = this.findOfferedCredentialsMatchingRequest(
        agentContext,
        options.issuanceSession.credentialOfferPayload,
        credentialRequest,
        issuerMetadata.credentialConfigurationsSupported,
        issuanceSession
      )

      const numOfferedCredentialsMatchingRequest = Object.keys(offeredCredentialsMatchingRequest).length
      if (numOfferedCredentialsMatchingRequest === 0) {
        throw new CredoError('No offered credentials match the credential request.')
      }

      if (numOfferedCredentialsMatchingRequest > 1) {
        agentContext.config.logger.debug(
          'Multiple credentials from credentials supported matching request, picking first one.'
        )
      }

      const mapper =
        options.credentialRequestToCredentialMapper ??
        this.openId4VcIssuerConfig.credentialEndpoint.credentialRequestToCredentialMapper

      const credentialConfigurationIds = Object.entries(offeredCredentialsMatchingRequest).map(
        ([credentialConfigurationId]) => credentialConfigurationId
      ) as [string, ...string[]]

      const holderBinding = await this.getHolderBindingFromRequest(credentialRequest)
      const signOptions = await mapper({
        agentContext,
        issuanceSession,
        holderBinding,
        credentialOffer: { credential_offer: issuanceSession.credentialOfferPayload },
        credentialRequest: credentialRequest,
        credentialsSupported: credentialsSupportedV13ToV11(offeredCredentialsMatchingRequest),
        credentialConfigurationIds,
      })

      const credentialHasAlreadyBeenIssued = issuanceSession.issuedCredentials.includes(
        signOptions.credentialSupportedId
      )
      if (credentialHasAlreadyBeenIssued) {
        throw new CredoError(
          `The requested credential with id '${signOptions.credentialSupportedId}' has already been issued.`
        )
      }

      const updatedIssuanceSession = await this.openId4VcIssuanceSessionRepository.getById(
        agentContext,
        issuanceSession.id
      )
      updatedIssuanceSession.issuedCredentials.push(signOptions.credentialSupportedId)
      await this.openId4VcIssuanceSessionRepository.update(agentContext, updatedIssuanceSession)

      if (signOptions.format === ClaimFormat.JwtVc || signOptions.format === ClaimFormat.LdpVc) {
        if (!w3cOpenId4VcFormats.includes(credentialRequest.format as OpenId4VciCredentialFormatProfile)) {
          throw new CredoError(
            `The credential to be issued does not match the request. Cannot issue a W3cCredential if the client expects a credential of format '${credentialRequest.format}'.`
          )
        }

        return {
          format: credentialRequest.format,
          credential: JsonTransformer.toJSON(signOptions.credential) as ICredential,
          signCallback: this.getW3cCredentialSigningCallback(agentContext, signOptions),
        }
      } else if (signOptions.format === ClaimFormat.SdJwtVc) {
        if (credentialRequest.format !== OpenId4VciCredentialFormatProfile.SdJwtVc) {
          throw new CredoError(
            `Invalid credential format. Expected '${OpenId4VciCredentialFormatProfile.SdJwtVc}', received '${credentialRequest.format}'.`
          )
        }
        if (credentialRequest.vct !== signOptions.payload.vct) {
          throw new CredoError(
            `The types of the offered credentials do not match the types of the requested credential. Offered '${signOptions.payload.vct}' Requested '${credentialRequest.vct}'.`
          )
        }

        return {
          format: credentialRequest.format,
          // NOTE: we don't use the credential value here as we pass the credential directly to the singer
          credential: { ...signOptions.payload } as unknown as CredentialIssuanceInput,
          signCallback: this.getSdJwtVcCredentialSigningCallback(agentContext, signOptions),
        }
      } else {
        throw new CredoError(`Unsupported credential format`)
      }
    }
  }
}<|MERGE_RESOLUTION|>--- conflicted
+++ resolved
@@ -17,6 +17,7 @@
 } from '../shared'
 import type { AgentContext, DidDocument, Query, QueryOptions } from '@credo-ts/core'
 import type {
+  CredentialConfigurationSupported,
   CredentialOfferPayloadV1_0_11,
   CredentialOfferPayloadV1_0_13,
   Grant,
@@ -108,16 +109,28 @@
 
     const vcIssuer = this.getVcIssuer(agentContext, issuer)
 
-    if (options.preAuthorizedCodeFlowConfig.userPinRequired === false && options.preAuthorizedCodeFlowConfig.txCode) {
+    if (
+      preAuthorizedCodeFlowConfig &&
+      preAuthorizedCodeFlowConfig.userPinRequired === false &&
+      preAuthorizedCodeFlowConfig.txCode
+    ) {
       throw new CredoError('The userPinRequired option must be set to true when using txCode.')
     }
 
-    if (options.preAuthorizedCodeFlowConfig.userPinRequired && !options.preAuthorizedCodeFlowConfig.txCode) {
-      options.preAuthorizedCodeFlowConfig.txCode = {}
-    }
-
-    if (options.preAuthorizedCodeFlowConfig.txCode && !options.preAuthorizedCodeFlowConfig.userPinRequired) {
-      options.preAuthorizedCodeFlowConfig.userPinRequired = true
+    if (
+      preAuthorizedCodeFlowConfig &&
+      preAuthorizedCodeFlowConfig.userPinRequired &&
+      !preAuthorizedCodeFlowConfig.txCode
+    ) {
+      preAuthorizedCodeFlowConfig.txCode = {}
+    }
+
+    if (
+      preAuthorizedCodeFlowConfig &&
+      preAuthorizedCodeFlowConfig.txCode &&
+      !preAuthorizedCodeFlowConfig.userPinRequired
+    ) {
+      preAuthorizedCodeFlowConfig.userPinRequired = true
     }
 
     // this checks if the structure of the credentials is correct
@@ -139,7 +152,6 @@
       utils.uuid(),
     ])
 
-<<<<<<< HEAD
     // TODO: HAIP
     // TODO: for grant type authorization_code, the issuer must include a scope value in order to allow the wallet to identify the desired credential type.
     // TODO: The wallet MUST use that value in the scope Authorization parameter.
@@ -156,30 +168,25 @@
       )
     }
 
-    let { uri } = await vcIssuer.createCredentialOfferURI({
-      grants: await this.getGrantsFromConfig(agentContext, {
-        preAuthorizedCodeFlowConfig,
-        authorizationCodeFlowConfig: authorizationCodeFlowConfig
-          ? {
-              ...authorizationCodeFlowConfig,
-
-              // Must only be used if multiple authorization servers are present
-              authorizationServerUrl:
-                issuerMetadata.authorizationServers?.length ?? 0 > 1
-                  ? authorizationCodeFlowConfig?.authorizationServerUrl
-                  : undefined,
-            }
-          : undefined,
-      }),
-      credentials: offeredCredentials,
-=======
-    const grants = await this.getGrantsFromConfig(agentContext, preAuthorizedCodeFlowConfig)
+    const grants = await this.getGrantsFromConfig(agentContext, {
+      preAuthorizedCodeFlowConfig,
+      authorizationCodeFlowConfig: authorizationCodeFlowConfig
+        ? {
+            ...authorizationCodeFlowConfig,
+
+            // Must only be used if multiple authorization servers are present
+            authorizationServerUrl:
+              issuerMetadata.authorizationServers?.length ?? 0 > 1
+                ? authorizationCodeFlowConfig?.authorizationServerUrl
+                : undefined,
+          }
+        : undefined,
+    })
 
     let { uri } = await vcIssuer.createCredentialOfferURI({
       scheme: 'openid-credential-offer',
       grants,
       credential_configuration_ids: offeredCredentials,
->>>>>>> 4485dc94
       credentialOfferUri: hostedCredentialOfferUri,
       baseUri: options.baseUri,
       credentialDataSupplierInput: options.issuanceMetadata,
@@ -205,7 +212,7 @@
       if (v11CredentialOfferPayload.grants?.['urn:ietf:params:oauth:grant-type:pre-authorized_code']) {
         // property was always defined in v11
         v11CredentialOfferPayload.grants['urn:ietf:params:oauth:grant-type:pre-authorized_code'].user_pin_required =
-          preAuthorizedCodeFlowConfig.userPinRequired ?? false
+          preAuthorizedCodeFlowConfig?.userPinRequired ?? false
       }
 
       issuanceSession.credentialOfferPayload = v11CredentialOfferPayload
@@ -329,7 +336,6 @@
   }
 
   public async createIssuer(agentContext: AgentContext, options: OpenId4VciCreateIssuerOptions) {
-    const { authorizationServerConfigs: authorizationServers, issuerId, display } = options
     // TODO: ideally we can store additional data with a key, such as:
     // - createdAt
     // - purpose
@@ -337,47 +343,54 @@
       keyType: KeyType.Ed25519,
     })
 
-<<<<<<< HEAD
-    // If we have an authorization server, we also want to publish a scope to request each credential
-    // this is required for HAIP
-    const credentialsSupported = options.credentialsSupported.map((credentialSupported) => {
-      return {
-        ...credentialSupported,
-        // TODO: do we also need to provide some way to let the wallet know which authorization server
-        // TODO: can issue which credentials?
-        scope: credentialSupported.scope
-          ? credentialSupported.scope
-          : authorizationServers?.length ?? 0 > 0
-          ? credentialSupported.id
-          : undefined,
-      }
-    })
-
-    const openId4VcIssuer = new OpenId4VcIssuerRecord({
-      issuerId: issuerId ?? utils.uuid(),
-      display: display,
-      accessTokenPublicKeyFingerprint: accessTokenSignerKey.fingerprint,
-      credentialsSupported,
-      authorizationServerConfigs: authorizationServers,
-    })
-=======
     const openId4VcIssuerBase = {
       issuerId: options.issuerId ?? utils.uuid(),
       display: options.display,
       dpopSigningAlgValuesSupported: options.dpopSigningAlgValuesSupported,
       accessTokenPublicKeyFingerprint: accessTokenSignerKey.fingerprint,
+      authorizationServerConfigs: options.authorizationServerConfigs,
     } as const
 
+    const credentialsSupported =
+      options.credentialsSupported?.map((credentialSupported) => {
+        return {
+          ...credentialSupported,
+          scope:
+            credentialSupported.scope ?? options.authorizationServerConfigs?.length ?? 0 > 0
+              ? credentialSupported.id
+              : undefined,
+        }
+      }) ?? []
+
+    const credentialConfigurationsSupported =
+      options.credentialConfigurationsSupported &&
+      Object.fromEntries(
+        Object.entries(options.credentialConfigurationsSupported).map(([id, credentialConfiguration]) => {
+          return [
+            id,
+            {
+              ...credentialConfiguration,
+              scope:
+                credentialConfiguration.scope ?? (options.authorizationServerConfigs?.length ?? 0 > 0 ? id : undefined),
+            },
+          ]
+        })
+      )
+
+    // If we have an authorization server, we also want to publish a scope to request each credential
+    // this is required for HAIP
+    // TODO: do we also need to provide some way to let the wallet know which authorization server
+    // TODO: can issue which credentials?
     const openId4VcIssuer = options.credentialsSupported
       ? new OpenId4VcIssuerRecord({
           ...openId4VcIssuerBase,
-          credentialsSupported: options.credentialsSupported,
+          credentialsSupported: credentialsSupported,
         })
       : new OpenId4VcIssuerRecord({
           ...openId4VcIssuerBase,
-          credentialConfigurationsSupported: options.credentialConfigurationsSupported,
+          credentialConfigurationsSupported:
+            credentialConfigurationsSupported as OpenId4VciCredentialConfigurationsSupported,
         })
->>>>>>> 4485dc94
 
     await this.openId4VcIssuerRepository.save(agentContext, openId4VcIssuer)
     await storeActorIdForContextCorrelationId(agentContext, openId4VcIssuer.issuerId)
@@ -416,11 +429,8 @@
         issuerRecord.credentialConfigurationsSupported ??
         credentialsSupportedV11ToV13(agentContext, issuerRecord.credentialsSupported),
       issuerDisplay: issuerRecord.display,
-<<<<<<< HEAD
       authorizationServers,
-=======
       dpopSigningAlgValuesSupported: issuerRecord.dpopSigningAlgValuesSupported,
->>>>>>> 4485dc94
     } satisfies OpenId4VcIssuerMetadata
 
     return issuerMetadata
@@ -467,15 +477,10 @@
     const builder = new VcIssuerBuilder()
       .withCredentialIssuer(issuerMetadata.issuerUrl)
       .withCredentialEndpoint(issuerMetadata.credentialEndpoint)
-<<<<<<< HEAD
-      .withCredentialsSupported(issuerMetadata.credentialsSupported)
-=======
-      .withTokenEndpoint(issuerMetadata.tokenEndpoint)
       .withCredentialConfigurationsSupported(
         issuer.credentialConfigurationsSupported ??
           credentialsSupportedV11ToV13(agentContext, issuer.credentialsSupported)
       )
->>>>>>> 4485dc94
       .withCNonceStateManager(new OpenId4VcCNonceStateManager(agentContext, issuer.issuerId))
       .withCredentialOfferStateManager(new OpenId4VcCredentialOfferSessionStateManager(agentContext, issuer.issuerId))
       .withCredentialOfferURIStateManager(new OpenId4VcCredentialOfferUriStateManager(agentContext, issuer.issuerId))
@@ -484,19 +489,13 @@
         throw new CredoError('Credential signer callback should be overwritten. This is a no-op')
       })
 
-<<<<<<< HEAD
     if (issuerMetadata.authorizationServers) {
-      // TODO: add support for multiple authorization servers
-      builder.withAuthorizationServer(issuerMetadata.authorizationServers[0])
+      builder.withAuthorizationServers(issuerMetadata.authorizationServers)
     } else {
       if (!issuerMetadata.tokenEndpoint) {
         throw new CredoError('Missing required token endpoint. No authorization server is set.')
       }
       builder.withTokenEndpoint(issuerMetadata.tokenEndpoint)
-=======
-    if (issuerMetadata.authorizationServer) {
-      builder.withAuthorizationServers(issuerMetadata.authorizationServer)
->>>>>>> 4485dc94
     }
 
     if (issuerMetadata.issuerDisplay) {
@@ -516,12 +515,13 @@
     const { preAuthorizedCodeFlowConfig, authorizationCodeFlowConfig } = config
 
     const grants: Grant = {
-<<<<<<< HEAD
       ...(preAuthorizedCodeFlowConfig && {
         'urn:ietf:params:oauth:grant-type:pre-authorized_code': {
           'pre-authorized_code':
             preAuthorizedCodeFlowConfig.preAuthorizedCode ?? (await agentContext.wallet.generateNonce()),
+          // v11 only
           user_pin_required: preAuthorizedCodeFlowConfig.userPinRequired ?? false,
+          tx_code: preAuthorizedCodeFlowConfig.txCode,
         },
       }),
 
@@ -531,15 +531,6 @@
           authorization_server: authorizationCodeFlowConfig.authorizationServerUrl,
         },
       }),
-=======
-      'urn:ietf:params:oauth:grant-type:pre-authorized_code': {
-        'pre-authorized_code':
-          preAuthorizedCodeFlowConfig.preAuthorizedCode ?? (await agentContext.wallet.generateNonce()),
-        // v11 only
-        user_pin_required: preAuthorizedCodeFlowConfig.userPinRequired ?? false,
-        tx_code: preAuthorizedCodeFlowConfig.txCode,
-      },
->>>>>>> 4485dc94
     }
 
     return grants
