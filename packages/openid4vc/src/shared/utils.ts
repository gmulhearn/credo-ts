--- conflicted
+++ resolved
@@ -11,6 +11,7 @@
   JwtPayload,
   SignatureSuiteRegistry,
   X509Service,
+  getDomainFromUrl,
   getJwkClassFromKeyType,
   getJwkFromJson,
   getJwkFromKey,
@@ -135,32 +136,19 @@
       throw new CredoError(`No supported signature algorithms found key type: '${jwk.keyType}'`)
     }
 
-<<<<<<< HEAD
-    if (!issuer.startsWith('https://')) {
+    if (!openId4VcTokenIssuer.issuer.startsWith('https://')) {
       throw new CredoError('The X509 certificate issuer must be a HTTPS URI.')
     }
 
-    if (leafCertificate.sanUriNames?.includes(issuer)) {
-      return {
-        ...openId4VcTokenIssuer,
-        alg,
-      }
-    } else {
-      if (!leafCertificate.sanDnsNames?.includes(getDomainFromUrl(issuer))) {
-        throw new Error(
-          `The 'iss' claim in the payload does not match a 'SAN-URI' or 'SAN-DNS' name in the x5c certificate.`
-        )
-      }
+    if (!leafCertificate.sanUriNames?.includes(openId4VcTokenIssuer.issuer) && !leafCertificate.sanDnsNames?.includes(getDomainFromUrl(openId4VcTokenIssuer.issuer))) {
+      throw new Error(
+        `The 'iss' claim in the payload does not match a 'SAN-URI' or 'SAN-DNS' name in the x5c certificate.`
+      )
+    }
 
-      return {
-        ...openId4VcTokenIssuer,
-        alg,
-      }
-=======
     return {
       ...openId4VcTokenIssuer,
       alg,
->>>>>>> 1d83159d
     }
   } else if (openId4VcTokenIssuer.method === 'jwk') {
     const alg = openId4VcTokenIssuer.jwk.supportedSignatureAlgorithms[0]
