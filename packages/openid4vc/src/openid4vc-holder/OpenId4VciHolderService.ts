import type {
  OpenId4VciAcceptCredentialOfferOptions,
  OpenId4VciAuthCodeFlowOptions,
  OpenId4VciCredentialBindingResolver,
  OpenId4VciCredentialResponse,
  OpenId4VciNotificationEvent,
  OpenId4VciProofOfPossessionRequirements,
  OpenId4VciResolvedAuthorizationRequest,
  OpenId4VciResolvedAuthorizationRequestWithCode,
  OpenId4VciResolvedCredentialOffer,
  OpenId4VciSupportedCredentialFormats,
  OpenId4VciTokenRequestOptions,
} from './OpenId4VciHolderServiceOptions'
<<<<<<< HEAD
import type { OpenId4VciCredentialConfigurationSupported, OpenId4VciIssuerMetadata } from '../shared'
import type { AgentContext, JwaSignatureAlgorithm, Key } from '@credo-ts/core'
=======
import type {
  OpenId4VciCredentialConfigurationSupported,
  OpenId4VciCredentialSupported,
  OpenId4VciIssuerMetadata,
} from '../shared'
import type { AgentContext, JwaSignatureAlgorithm, JwkJson, Key } from '@credo-ts/core'
import type {
  AccessTokenResponse,
  AuthorizationDetails,
  AuthorizationDetailsJwtVcJson,
  AuthorizationDetailsJwtVcJsonLdAndLdpVc,
  AuthorizationDetailsMsoMdoc,
  AuthorizationDetailsSdJwtVc,
  CredentialResponse,
  Jwt,
  OpenIDResponse,
} from '@sphereon/oid4vci-common'
>>>>>>> 595c3d63

import {
  CredoError,
  DidsApi,
  Hasher,
  InjectionSymbols,
  JsonEncoder,
  Jwk,
  JwsService,
  Logger,
  Mdoc,
  MdocApi,
  SdJwtVcApi,
  SignatureSuiteRegistry,
  W3cCredentialService,
  W3cJsonLdVerifiableCredential,
  W3cJwtVerifiableCredential,
  getJwkClassFromJwaSignatureAlgorithm,
  getJwkFromJson,
  getJwkFromKey,
  getKeyFromVerificationMethod,
  getSupportedVerificationMethodTypesFromKeyType,
  inject,
  injectable,
  parseDid,
} from '@credo-ts/core'

import { OpenId4VciCredentialFormatProfile } from '../shared'
import { getOfferedCredentials } from '../shared/issuerMetadataUtils'
import { getSupportedJwaSignatureAlgorithms } from '../shared/utils'

import { openId4VciSupportedCredentialFormats } from './OpenId4VciHolderServiceOptions'
import {
  AccessTokenResponse,
  authorizationCodeGrantIdentifier,
  CredentialResponse,
  determineAuthorizationServerForOffer,
  IssuerMetadataResult,
  JwtSigner,
  Oid4vciClient,
  preAuthorizedCodeGrantIdentifier,
  RequestDpopOptions,
  SignJwtCallback,
} from '@animo-id/oid4vci'

@injectable()
export class OpenId4VciHolderService {
  private logger: Logger
  private w3cCredentialService: W3cCredentialService
  private jwsService: JwsService

  public constructor(
    @inject(InjectionSymbols.Logger) logger: Logger,
    w3cCredentialService: W3cCredentialService,
    jwsService: JwsService
  ) {
    this.w3cCredentialService = w3cCredentialService
    this.jwsService = jwsService
    this.logger = logger
  }

  private getClient(agentContext: AgentContext) {
    return new Oid4vciClient({
      callbacks: {
        generateRandom: (length) => agentContext.wallet.getRandomValues(length),
        hash: (data, alg) => Hasher.hash(data, alg.toLowerCase()),
        signJwt: this.jwtSignerCallback(agentContext),
        fetch: agentContext.config.agentDependencies.fetch,
      },
    })
  }

  public async resolveCredentialOffer(
    agentContext: AgentContext,
    credentialOffer: string
  ): Promise<OpenId4VciResolvedCredentialOffer> {
    const client = this.getClient(agentContext)

    const credentialOfferObject = await client.resolveCredentialOffer(credentialOffer)
    const metadata = await client.resolveIssuerMetadata(credentialOfferObject.credential_issuer)
    this.logger.debug('fetched credential offer and issuer metadata', { metadata, credentialOfferObject })

    const { credentialConfigurationsSupported } = getOfferedCredentials(
      credentialOfferObject.credential_configuration_ids,
      metadata.credentialIssuer.credential_configurations_supported
    )

    return {
      metadata,
      offeredCredentialConfigurations: credentialConfigurationsSupported,
<<<<<<< HEAD
      credentialOfferPayload: credentialOfferObject,
=======
      credentialOfferPayload,
      credentialOfferRequestWithBaseUrl: client.credentialOffer,
      version: client.version(),
    }
  }

  private getAuthDetailsFromOfferedCredential(
    offeredCredential: OpenId4VciCredentialSupported,
    authDetailsLocation: string | undefined
  ): AuthorizationDetails | undefined {
    const { format } = offeredCredential
    const type = 'openid_credential'

    const locations = authDetailsLocation ? [authDetailsLocation] : undefined
    if (format === OpenId4VciCredentialFormatProfile.JwtVcJson) {
      return { type, format, types: offeredCredential.types, locations } satisfies AuthorizationDetailsJwtVcJson
    } else if (
      format === OpenId4VciCredentialFormatProfile.LdpVc ||
      format === OpenId4VciCredentialFormatProfile.JwtVcJsonLd
    ) {
      const credential_definition = {
        '@context': offeredCredential['@context'],
        credentialSubject: offeredCredential.credentialSubject,
        types: offeredCredential.types,
      }

      return { type, format, locations, credential_definition } satisfies AuthorizationDetailsJwtVcJsonLdAndLdpVc
    } else if (format === OpenId4VciCredentialFormatProfile.SdJwtVc) {
      return {
        type,
        format,
        locations,
        vct: offeredCredential.vct,
        claims: offeredCredential.claims,
      } satisfies AuthorizationDetailsSdJwtVc
    } else if (format === OpenId4VciCredentialFormatProfile.MsoMdoc) {
      return {
        type,
        format,
        locations,
        claims: offeredCredential.claims,
        doctype: offeredCredential.doctype,
      } satisfies AuthorizationDetailsMsoMdoc
    } else {
      throw new CredoError(`Cannot create authorization_details. Unsupported credential format '${format}'.`)
>>>>>>> 595c3d63
    }
  }

  public async resolveAuthorizationRequest(
    agentContext: AgentContext,
    resolvedCredentialOffer: OpenId4VciResolvedCredentialOffer,
    authCodeFlowOptions: OpenId4VciAuthCodeFlowOptions
  ): Promise<OpenId4VciResolvedAuthorizationRequest> {
    // TODO: add support for scope based on metadata
    const { clientId, redirectUri, scope } = authCodeFlowOptions
    const { metadata, credentialOfferPayload } = resolvedCredentialOffer

    const client = this.getClient(agentContext)

    const authorizationServerMetadata = determineAuthorizationServerForOffer({
      credentialOffer: credentialOfferPayload,
      grantType: authorizationCodeGrantIdentifier,
      issuerMetadata: metadata,
    })

    const { authorizationRequestUrl, pkce, authorizationServer } = await client.createAuthorizationRequestUrl({
      authorizationServer: authorizationServerMetadata.issuer,
      clientId,
      issuerMetadata: metadata,
      credentialOffer: credentialOfferPayload,
      scope: scope?.join(' '),
      redirectUri,
    })

    return {
      ...authCodeFlowOptions,
      authorizationServer,
      codeVerifier: pkce?.codeVerifier,
      authorizationRequestUri: authorizationRequestUrl,
    }
  }

  public async resolveIssuerMetadata(agentContext: AgentContext, { credentialIssuer }: { credentialIssuer: string }) {
    return this.getClient(agentContext).resolveIssuerMetadata(credentialIssuer)
  }

  public async sendNotification(
    agentContext: AgentContext,
    options: {
      metadata: IssuerMetadataResult
      notificationId: string
      notificationEvent: OpenId4VciNotificationEvent
      accessToken: string
      dpop?: { jwk: Jwk; alg: JwaSignatureAlgorithm; nonce?: string }
    }
  ) {
    const client = this.getClient(agentContext)
    await client.sendNotification({
      accessToken: options.accessToken,
      dpop: options.dpop
        ? await this.getDpopOptions(agentContext, {
            ...options.dpop,
            dpopSigningAlgValuesSupported: [options.dpop.alg],
          })
        : undefined,
      issuerMetadata: options.metadata,
      notification: {
        event: options.notificationEvent,
        notificationId: options.notificationId,
      },
    })
  }

  private async getDpopOptions(
    agentContext: AgentContext,
    {
      jwk,
      dpopSigningAlgValuesSupported,
      nonce,
    }: { dpopSigningAlgValuesSupported: string[]; jwk?: Jwk; nonce?: string }
  ): Promise<RequestDpopOptions> {
    if (jwk) {
      const alg = dpopSigningAlgValuesSupported.find((alg) =>
        jwk.supportedSignatureAlgorithms.includes(alg as JwaSignatureAlgorithm)
      )

      if (!alg) {
        throw new CredoError(
          `No supported dpop signature algorithms found in dpop_signing_alg_values_supported '${dpopSigningAlgValuesSupported.join(
            ', '
          )}' matching key type ${jwk.keyType}`
        )
      }

      return {
        signer: {
          method: 'jwk',
          alg,
          publicJwk: jwk.toJson(),
        },
        nonce,
      }
    }

    const alg = dpopSigningAlgValuesSupported.find((alg) => getJwkClassFromJwaSignatureAlgorithm(alg))
    const JwkClass = alg ? getJwkClassFromJwaSignatureAlgorithm(alg) : undefined

    if (!alg || !JwkClass) {
      throw new CredoError(
        `No supported dpop signature algorithms found in dpop_signing_alg_values_supported '${dpopSigningAlgValuesSupported.join(
          ', '
        )}'`
      )
    }

    const key = await agentContext.wallet.createKey({ keyType: JwkClass.keyType })
    return {
      signer: {
        method: 'jwk',
        alg,
        publicJwk: getJwkFromKey(key).toJson(),
      },
      nonce,
    }
  }

  public async requestAccessToken(agentContext: AgentContext, options: OpenId4VciTokenRequestOptions) {
    const { resolvedCredentialOffer, txCode, resolvedAuthorizationRequest, code } = options
    const { metadata, credentialOfferPayload } = resolvedCredentialOffer

    const client = this.getClient(agentContext)

    const authorizationServerMetadata = determineAuthorizationServerForOffer({
      credentialOffer: credentialOfferPayload,
      grantType: resolvedAuthorizationRequest ? authorizationCodeGrantIdentifier : preAuthorizedCodeGrantIdentifier,
      issuerMetadata: metadata,
    })
    const isDpopSupported = client.isDpopSupported({
      authorizationServer: authorizationServerMetadata.issuer,
      issuerMetadata: metadata,
    })
    const dpop = isDpopSupported.supported
      ? await this.getDpopOptions(agentContext, {
          dpopSigningAlgValuesSupported: isDpopSupported.dpopSigningAlgValuesSupported,
        })
      : undefined

    if (resolvedAuthorizationRequest) {
      const { codeVerifier, redirectUri } = resolvedAuthorizationRequest
      const result = await client.retrieveAuthorizationCodeAccessToken({
        issuerMetadata: metadata,
        authorizationCode: code,
        authorizationServer: authorizationServerMetadata.issuer,
        dpop,
        pkceCodeVerifier: codeVerifier,
        redirectUri,
      })

      return {
        ...result,
        dpop: dpop
          ? {
              ...result.dpop,
              alg: dpop.signer.alg as JwaSignatureAlgorithm,
              jwk: getJwkFromJson(dpop.signer.publicJwk),
            }
          : undefined,
      }
    } else {
      const result = await client.retrievePreAuthorizedCodeAccessToken({
        credentialOffer: resolvedCredentialOffer.credentialOfferPayload,
        issuerMetadata: metadata,
        dpop,
        txCode,
      })

      return {
        ...result,
        dpop: dpop
          ? {
              ...result.dpop,
              alg: dpop.signer.alg as JwaSignatureAlgorithm,
              jwk: getJwkFromJson(dpop.signer.publicJwk),
            }
          : undefined,
      }
    }
  }

  public async acceptCredentialOffer(
    agentContext: AgentContext,
    options: {
      resolvedCredentialOffer: OpenId4VciResolvedCredentialOffer
      acceptCredentialOfferOptions: OpenId4VciAcceptCredentialOfferOptions
      resolvedAuthorizationRequestWithCode?: OpenId4VciResolvedAuthorizationRequestWithCode
      accessToken?: string
      cNonce?: string
      dpop?: { jwk: Jwk; alg: JwaSignatureAlgorithm; nonce?: string }
      clientId?: string
    }
  ) {
    const { resolvedCredentialOffer, acceptCredentialOfferOptions } = options
    const { metadata, offeredCredentialConfigurations } = resolvedCredentialOffer
    const { credentialsToRequest, credentialBindingResolver, verifyCredentialStatus } = acceptCredentialOfferOptions

    const client = this.getClient(agentContext)

    if (credentialsToRequest?.length === 0) {
      this.logger.warn(`Accepting 0 credential offers. Returning`)
      return []
    }

    this.logger.info(
      `Accepting the following credential offers '${credentialsToRequest ? credentialsToRequest.join(', ') : 'all'}`
    )

    const supportedJwaSignatureAlgorithms = getSupportedJwaSignatureAlgorithms(agentContext)

    const allowedProofOfPossessionSigAlgs = acceptCredentialOfferOptions.allowedProofOfPossessionSignatureAlgorithms
    const possibleProofOfPossessionSigAlgs = allowedProofOfPossessionSigAlgs
      ? allowedProofOfPossessionSigAlgs.filter((algorithm) => supportedJwaSignatureAlgorithms.includes(algorithm))
      : supportedJwaSignatureAlgorithms

    if (possibleProofOfPossessionSigAlgs.length === 0) {
      throw new CredoError(
        [
          `No possible proof of possession signature algorithm found.`,
          `Signature algorithms supported by the Agent '${supportedJwaSignatureAlgorithms.join(', ')}'`,
          `Allowed Signature algorithms '${allowedProofOfPossessionSigAlgs?.join(', ')}'`,
        ].join('\n')
      )
    }

    const tokenRequestOptions = {
      resolvedCredentialOffer,
      resolvedAuthorizationRequest: options.resolvedAuthorizationRequestWithCode,
      code: options.resolvedAuthorizationRequestWithCode?.code,
      txCode: acceptCredentialOfferOptions.userPin,
    } as OpenId4VciTokenRequestOptions

    const tokenResponse = options.accessToken
      ? { accessTokenResponse: { access_token: options.accessToken, c_nonce: options.cNonce }, dpop: options.dpop }
      : await this.requestAccessToken(agentContext, tokenRequestOptions)

    const receivedCredentials: Array<OpenId4VciCredentialResponse> = []
    let cNonce = tokenResponse.accessTokenResponse.c_nonce
    let dpopNonce = tokenResponse.dpop?.nonce

    const credentialConfigurationToRequest =
      credentialsToRequest?.map((id) => {
        if (!offeredCredentialConfigurations[id]) {
          const offeredCredentialIds = Object.keys(offeredCredentialConfigurations).join(', ')
          throw new CredoError(
            `Credential to request '${id}' is not present in offered credentials. Offered credentials are ${offeredCredentialIds}`
          )
        }
        return [id, offeredCredentialConfigurations[id]] as const
      }) ?? Object.entries(offeredCredentialConfigurations)

    for (const [offeredCredentialId, offeredCredentialConfiguration] of credentialConfigurationToRequest) {
      // Get all options for the credential request (such as which kid to use, the signature algorithm, etc)
      const { credentialBinding, signatureAlgorithm } = await this.getCredentialRequestOptions(agentContext, {
        possibleProofOfPossessionSignatureAlgorithms: possibleProofOfPossessionSigAlgs,
        offeredCredential: {
          id: offeredCredentialId,
          configuration: offeredCredentialConfiguration,
        },
        credentialBindingResolver,
      })

      let jwtSigner: JwtSigner =
        credentialBinding.method === 'did'
          ? {
              method: credentialBinding.method,
              didUrl: credentialBinding.didUrl,
              alg: signatureAlgorithm,
            }
          : {
              method: 'jwk',
              publicJwk: credentialBinding.jwk.toJson(),
              alg: signatureAlgorithm,
            }

      const { jwt } = await client.createCredentialRequestJwtProof({
        credentialConfigurationId: offeredCredentialId,
        issuerMetadata: resolvedCredentialOffer.metadata,
        signer: jwtSigner,
        clientId: options.clientId,
        nonce: cNonce,
      })
<<<<<<< HEAD

      this.logger.debug('Generated credential request proof of possesion jwt', { jwt })

      const { credentialResponse, dpop } = await client.retrieveCredentials({
        issuerMetadata: metadata,
        accessToken: tokenResponse.accessTokenResponse.access_token,
        credentialConfigurationId: offeredCredentialId,
        dpop: tokenResponse.dpop
          ? await this.getDpopOptions(agentContext, {
              ...tokenResponse.dpop,
              nonce: dpopNonce,
              dpopSigningAlgValuesSupported: [tokenResponse.dpop.alg],
            })
          : undefined,
        proof: {
          proof_type: 'jwt',
          jwt,
        },
=======
      credentialRequestBuilder
        .withVersion(version)
        .withCredentialEndpoint(metadata.credential_endpoint)
        .withToken(tokenResponse.access_token)

      const credentialRequestClient = credentialRequestBuilder.build()
      // retrieve the @context from the credential configuration
      const context =
        offeredCredentialConfiguration.format === OpenId4VciCredentialFormatProfile.JwtVcJsonLd ||
        offeredCredentialConfiguration.format === OpenId4VciCredentialFormatProfile.LdpVc
          ? offeredCredentialConfiguration.credential_definition['@context']
          : undefined

      const createDpopOpts = tokenResponse.dpop
        ? await this.getCreateDpopOptions(agentContext, metadata, {
            jwk: tokenResponse.dpop.jwk,
            jwtPayloadProps: { accessToken: tokenResponse.access_token, nonce: tokenResponse.dpop?.nonce },
          })
        : undefined

      const credentialResponse = await credentialRequestClient.acquireCredentialsUsingProof({
        proofInput: proofOfPossession,
        credentialTypes: getTypesFromCredentialSupported(offeredCredentialConfiguration),
        format: offeredCredentialConfiguration.format,
        createDPoPOpts: createDpopOpts,
        context: context,
>>>>>>> 595c3d63
      })

      // Set new nonce values
      cNonce = credentialResponse.c_nonce
      dpopNonce = dpop?.nonce

      // Create credential, but we don't store it yet (only after the user has accepted the credential)
      const credential = await this.handleCredentialResponse(agentContext, credentialResponse, {
        verifyCredentialStatus: verifyCredentialStatus ?? false,
        credentialIssuerMetadata: metadata.credentialIssuer,
        format: offeredCredentialConfiguration.format as OpenId4VciCredentialFormatProfile,
      })

      this.logger.debug('received credential', credential)
      receivedCredentials.push(credential)
    }

    return receivedCredentials
  }

  /**
   * Get the options for the credential request. Internally this will resolve the proof of possession
   * requirements, and based on that it will call the proofOfPossessionVerificationMethodResolver to
   * allow the caller to select the correct verification method based on the requirements for the proof
   * of possession.
   */
  private async getCredentialRequestOptions(
    agentContext: AgentContext,
    options: {
      credentialBindingResolver: OpenId4VciCredentialBindingResolver
      possibleProofOfPossessionSignatureAlgorithms: JwaSignatureAlgorithm[]
      offeredCredential: {
        id: string
        configuration: OpenId4VciCredentialConfigurationSupported
      }
    }
  ) {
    const { signatureAlgorithm, supportedDidMethods, supportsAllDidMethods, supportsJwk } =
      this.getProofOfPossessionRequirements(agentContext, {
        credentialToRequest: options.offeredCredential,
        possibleProofOfPossessionSignatureAlgorithms: options.possibleProofOfPossessionSignatureAlgorithms,
      })

    const JwkClass = getJwkClassFromJwaSignatureAlgorithm(signatureAlgorithm)
    if (!JwkClass) {
      throw new CredoError(`Could not determine JWK key type of the JWA signature algorithm '${signatureAlgorithm}'`)
    }

    const supportedVerificationMethods = getSupportedVerificationMethodTypesFromKeyType(JwkClass.keyType)

    const format = options.offeredCredential.configuration.format as OpenId4VciSupportedCredentialFormats

    // Now we need to determine how the credential will be bound to us
    const credentialBinding = await options.credentialBindingResolver({
      credentialFormat: format,
      signatureAlgorithm,
      supportedVerificationMethods,
      keyType: JwkClass.keyType,
      supportedCredentialId: options.offeredCredential.id,
      supportsAllDidMethods,
      supportedDidMethods,
      supportsJwk,
    })

    // Make sure the issuer of proof of possession is valid according to openid issuer metadata
    if (
      credentialBinding.method === 'did' &&
      !supportsAllDidMethods &&
      // If supportedDidMethods is undefined, it means the issuer didn't include the binding methods in the metadata
      // The user can still select a verification method, but we can't validate it
      supportedDidMethods !== undefined &&
      !supportedDidMethods.find((supportedDidMethod) => credentialBinding.didUrl.startsWith(supportedDidMethod))
    ) {
      const { method } = parseDid(credentialBinding.didUrl)
      const supportedDidMethodsString = supportedDidMethods.join(', ')
      throw new CredoError(
        `Resolved credential binding for proof of possession uses did method '${method}', but issuer only supports '${supportedDidMethodsString}'`
      )
    } else if (credentialBinding.method === 'jwk' && !supportsJwk) {
      throw new CredoError(
        `Resolved credential binding for proof of possession uses jwk, but openid issuer does not support 'jwk' or 'cose_key' cryptographic binding method`
      )
    }

    // FIXME: we don't have the verification method here
    // Make sure the verification method uses a supported verification method type
    // if (!supportedVerificationMethods.includes(verificationMethod.type)) {
    //   const supportedVerificationMethodsString = supportedVerificationMethods.join(', ')
    //   throw new CredoError(
    //     `Verification method uses verification method type '${verificationMethod.type}', but only '${supportedVerificationMethodsString}' verification methods are supported for key type '${JwkClass.keyType}'`
    //   )
    // }

    return { credentialBinding, signatureAlgorithm }
  }

  /**
   * Get the requirements for creating the proof of possession. Based on the allowed
   * credential formats, the allowed proof of possession signature algorithms, and the
   * credential type, this method will select the best credential format and signature
   * algorithm to use, based on the order of preference.
   */
  private getProofOfPossessionRequirements(
    agentContext: AgentContext,
    options: {
      credentialToRequest: {
        id: string
        configuration: OpenId4VciCredentialConfigurationSupported
      }
      possibleProofOfPossessionSignatureAlgorithms: JwaSignatureAlgorithm[]
    }
  ): OpenId4VciProofOfPossessionRequirements {
    const { credentialToRequest } = options

    if (
      !openId4VciSupportedCredentialFormats.includes(
        credentialToRequest.configuration.format as OpenId4VciSupportedCredentialFormats
      )
    ) {
      throw new CredoError(
        [
          `Requested credential with format '${credentialToRequest.configuration.format}',`,
          `for the credential with id '${credentialToRequest.id},`,
          `but the wallet only supports the following formats '${openId4VciSupportedCredentialFormats.join(', ')}'`,
        ].join('\n')
      )
    }

    // For each of the supported algs, find the key types, then find the proof types
    const signatureSuiteRegistry = agentContext.dependencyManager.resolve(SignatureSuiteRegistry)

    let signatureAlgorithm: JwaSignatureAlgorithm | undefined

    if (credentialToRequest.configuration.proof_types_supported) {
      if (!credentialToRequest.configuration.proof_types_supported.jwt) {
        throw new CredoError(
          `Unsupported proof type(s) ${Object.keys(credentialToRequest.configuration.proof_types_supported).join(
            ', '
          )}. Supported proof type(s) are: jwt`
        )
      }
    }

    const proofSigningAlgsSupported =
      credentialToRequest.configuration.proof_types_supported?.jwt?.proof_signing_alg_values_supported

    // If undefined, it means the issuer didn't include the cryptographic suites in the metadata
    // We just guess that the first one is supported
    if (proofSigningAlgsSupported === undefined) {
      signatureAlgorithm = options.possibleProofOfPossessionSignatureAlgorithms[0]
    } else {
      switch (credentialToRequest.configuration.format) {
        case OpenId4VciCredentialFormatProfile.JwtVcJson:
        case OpenId4VciCredentialFormatProfile.JwtVcJsonLd:
        case OpenId4VciCredentialFormatProfile.SdJwtVc:
        case OpenId4VciCredentialFormatProfile.MsoMdoc:
          signatureAlgorithm = options.possibleProofOfPossessionSignatureAlgorithms.find((signatureAlgorithm) =>
            proofSigningAlgsSupported.includes(signatureAlgorithm)
          )
          break
        case OpenId4VciCredentialFormatProfile.LdpVc:
          signatureAlgorithm = options.possibleProofOfPossessionSignatureAlgorithms.find((signatureAlgorithm) => {
            const JwkClass = getJwkClassFromJwaSignatureAlgorithm(signatureAlgorithm)
            if (!JwkClass) return false

            const matchingSuite = signatureSuiteRegistry.getAllByKeyType(JwkClass.keyType)
            if (matchingSuite.length === 0) return false

            return proofSigningAlgsSupported.includes(matchingSuite[0].proofType)
          })
          break
        default:
          throw new CredoError(`Unsupported credential format.`)
      }
    }

    if (!signatureAlgorithm) {
      throw new CredoError(
        `Could not establish signature algorithm for format ${credentialToRequest.configuration.format} and id ${credentialToRequest.id}`
      )
    }

    const issuerSupportedBindingMethods = credentialToRequest.configuration.cryptographic_binding_methods_supported
    const supportsAllDidMethods = issuerSupportedBindingMethods?.includes('did') ?? false
    const supportedDidMethods = issuerSupportedBindingMethods?.filter((method) => method.startsWith('did:'))

    // The cryptographic_binding_methods_supported describe the cryptographic key material that the issued Credential is bound to.
    const supportsCoseKey = issuerSupportedBindingMethods?.includes('cose_key') ?? false
    const supportsJwk = issuerSupportedBindingMethods?.includes('jwk') || supportsCoseKey

    return {
      signatureAlgorithm,
      supportedDidMethods,
      supportsAllDidMethods,
      supportsJwk,
    }
  }

  private async handleCredentialResponse(
    agentContext: AgentContext,
    credentialResponse: CredentialResponse,
    options: {
      verifyCredentialStatus: boolean
      credentialIssuerMetadata: OpenId4VciIssuerMetadata
      format: OpenId4VciCredentialFormatProfile
    }
  ): Promise<OpenId4VciCredentialResponse> {
    const { verifyCredentialStatus, credentialIssuerMetadata } = options

    this.logger.debug('Credential request response', credentialResponse)

    if (credentialResponse.credentials) {
      throw new CredoError(
        `Credential response returned 'credentials' parameter in credential response which is not supported yet.`
      )
    }

    if (!credentialResponse.credential) {
      throw new CredoError(
        `Did not receive a successful credential response. Missing 'credential' parameter in credential response.`
      )
    }

    const notificationMetadata =
      credentialIssuerMetadata.notification_endpoint && credentialResponse.notification_id
        ? {
            notificationEndpoint: credentialIssuerMetadata.notification_endpoint,
            notificationId: credentialResponse.notification_id,
          }
        : undefined

    const format = options.format
    if (format === OpenId4VciCredentialFormatProfile.SdJwtVc) {
      if (typeof credentialResponse.credential !== 'string')
        throw new CredoError(
          `Received a credential of format ${format}, but the credential is not a string. ${JSON.stringify(
            credentialResponse.credential
          )}`
        )

      const sdJwtVcApi = agentContext.dependencyManager.resolve(SdJwtVcApi)
      const verificationResult = await sdJwtVcApi.verify({
        compactSdJwtVc: credentialResponse.credential,
      })

      if (!verificationResult.isValid) {
        agentContext.config.logger.error('Failed to validate credential', { verificationResult })
        throw new CredoError(`Failed to validate sd-jwt-vc credential. Results = ${JSON.stringify(verificationResult)}`)
      }

      return { credential: verificationResult.sdJwtVc, notificationMetadata }
    } else if (
      format === OpenId4VciCredentialFormatProfile.JwtVcJson ||
      format === OpenId4VciCredentialFormatProfile.JwtVcJsonLd
    ) {
      if (typeof credentialResponse.credential !== 'string')
        throw new CredoError(
          `Received a credential of format ${format}, but the credential is not a string. ${JSON.stringify(
            credentialResponse.credential
          )}`
        )

      const credential = W3cJwtVerifiableCredential.fromSerializedJwt(credentialResponse.credential)
      const result = await this.w3cCredentialService.verifyCredential(agentContext, {
        credential,
        verifyCredentialStatus,
      })
      if (!result.isValid) {
        agentContext.config.logger.error('Failed to validate credential', { result })
        throw new CredoError(`Failed to validate credential, error = ${result.error?.message ?? 'Unknown'}`)
      }

      return { credential, notificationMetadata }
    } else if (format === OpenId4VciCredentialFormatProfile.LdpVc) {
      if (typeof credentialResponse.credential === 'string')
        throw new CredoError(
          `Received a credential of format ${format}, but the credential is not an object. ${JSON.stringify(
            credentialResponse.credential
          )}`
        )

      const credential = W3cJsonLdVerifiableCredential.fromJson(credentialResponse.credential)
      const result = await this.w3cCredentialService.verifyCredential(agentContext, {
        credential,
        verifyCredentialStatus,
      })
      if (!result.isValid) {
        agentContext.config.logger.error('Failed to validate credential', { result })
        throw new CredoError(`Failed to validate credential, error = ${result.error?.message ?? 'Unknown'}`)
      }

      return { credential, notificationMetadata }
    } else if (format === OpenId4VciCredentialFormatProfile.MsoMdoc) {
      if (typeof credentialResponse.successBody.credential !== 'string')
        throw new CredoError(
          `Received a credential of format ${
            OpenId4VciCredentialFormatProfile.MsoMdoc
          }, but the credential is not a string. ${JSON.stringify(credentialResponse.successBody.credential)}`
        )

      const mdocApi = agentContext.dependencyManager.resolve(MdocApi)
      const mdoc = Mdoc.fromBase64Url(credentialResponse.successBody.credential)
      const verificationResult = await mdocApi.verify(mdoc, {})

      if (!verificationResult.isValid) {
        agentContext.config.logger.error('Failed to validate credential', { verificationResult })
        throw new CredoError(`Failed to validate mdoc credential. Results = ${verificationResult.error}`)
      }

      return { credential: mdoc, notificationMetadata }
    }

    throw new CredoError(`Unsupported credential format`)
  }

  private jwtSignerCallback(agentContext: AgentContext) {
    const callback: SignJwtCallback = async (signer, { header, payload }) => {
      if (signer.method === 'custom' || signer.method === 'x5c') {
        throw new CredoError(`Jwt signer method 'custom' and 'x5c' are not supported for jwt signer.`)
      }

      let key: Key

      if (signer.method === 'did') {
        const didsApi = agentContext.dependencyManager.resolve(DidsApi)
        const didDocument = await didsApi.resolveDidDocument(signer.didUrl)
        const verificationMethod = didDocument.dereferenceKey(signer.didUrl, ['authentication'])
        key = getKeyFromVerificationMethod(verificationMethod)
      } else {
        key = getJwkFromJson(signer.publicJwk).key
      }

      const jwk = getJwkFromKey(key)
      if (!jwk.supportsSignatureAlgorithm(signer.alg)) {
        throw new CredoError(`key type '${jwk.keyType}', does not support the JWS signature alg '${signer.alg}'`)
      }

      const jws = await this.jwsService.createJwsCompact(agentContext, {
        key,
        payload: JsonEncoder.toBuffer(payload),
        protectedHeaderOptions: {
          ...header,
          // only pass jwk if signer method is jwk
          jwk: signer.method === 'jwk' ? jwk : undefined,
        },
      })

      return jws
    }
    return callback
  }
}<|MERGE_RESOLUTION|>--- conflicted
+++ resolved
@@ -11,28 +11,8 @@
   OpenId4VciSupportedCredentialFormats,
   OpenId4VciTokenRequestOptions,
 } from './OpenId4VciHolderServiceOptions'
-<<<<<<< HEAD
 import type { OpenId4VciCredentialConfigurationSupported, OpenId4VciIssuerMetadata } from '../shared'
 import type { AgentContext, JwaSignatureAlgorithm, Key } from '@credo-ts/core'
-=======
-import type {
-  OpenId4VciCredentialConfigurationSupported,
-  OpenId4VciCredentialSupported,
-  OpenId4VciIssuerMetadata,
-} from '../shared'
-import type { AgentContext, JwaSignatureAlgorithm, JwkJson, Key } from '@credo-ts/core'
-import type {
-  AccessTokenResponse,
-  AuthorizationDetails,
-  AuthorizationDetailsJwtVcJson,
-  AuthorizationDetailsJwtVcJsonLdAndLdpVc,
-  AuthorizationDetailsMsoMdoc,
-  AuthorizationDetailsSdJwtVc,
-  CredentialResponse,
-  Jwt,
-  OpenIDResponse,
-} from '@sphereon/oid4vci-common'
->>>>>>> 595c3d63
 
 import {
   CredoError,
@@ -65,18 +45,7 @@
 import { getSupportedJwaSignatureAlgorithms } from '../shared/utils'
 
 import { openId4VciSupportedCredentialFormats } from './OpenId4VciHolderServiceOptions'
-import {
-  AccessTokenResponse,
-  authorizationCodeGrantIdentifier,
-  CredentialResponse,
-  determineAuthorizationServerForOffer,
-  IssuerMetadataResult,
-  JwtSigner,
-  Oid4vciClient,
-  preAuthorizedCodeGrantIdentifier,
-  RequestDpopOptions,
-  SignJwtCallback,
-} from '@animo-id/oid4vci'
+import { CredentialResponse, IssuerMetadataResult, Oid4vciClient } from '@animo-id/oid4vci'
 
 @injectable()
 export class OpenId4VciHolderService {
@@ -115,7 +84,8 @@
     const metadata = await client.resolveIssuerMetadata(credentialOfferObject.credential_issuer)
     this.logger.debug('fetched credential offer and issuer metadata', { metadata, credentialOfferObject })
 
-    const { credentialConfigurationsSupported } = getOfferedCredentials(
+    // TODO: only extract known offers
+    const credentialConfigurationsSupported = getOfferedCredentials(
       credentialOfferObject.credential_configuration_ids,
       metadata.credentialIssuer.credential_configurations_supported
     )
@@ -123,55 +93,7 @@
     return {
       metadata,
       offeredCredentialConfigurations: credentialConfigurationsSupported,
-<<<<<<< HEAD
       credentialOfferPayload: credentialOfferObject,
-=======
-      credentialOfferPayload,
-      credentialOfferRequestWithBaseUrl: client.credentialOffer,
-      version: client.version(),
-    }
-  }
-
-  private getAuthDetailsFromOfferedCredential(
-    offeredCredential: OpenId4VciCredentialSupported,
-    authDetailsLocation: string | undefined
-  ): AuthorizationDetails | undefined {
-    const { format } = offeredCredential
-    const type = 'openid_credential'
-
-    const locations = authDetailsLocation ? [authDetailsLocation] : undefined
-    if (format === OpenId4VciCredentialFormatProfile.JwtVcJson) {
-      return { type, format, types: offeredCredential.types, locations } satisfies AuthorizationDetailsJwtVcJson
-    } else if (
-      format === OpenId4VciCredentialFormatProfile.LdpVc ||
-      format === OpenId4VciCredentialFormatProfile.JwtVcJsonLd
-    ) {
-      const credential_definition = {
-        '@context': offeredCredential['@context'],
-        credentialSubject: offeredCredential.credentialSubject,
-        types: offeredCredential.types,
-      }
-
-      return { type, format, locations, credential_definition } satisfies AuthorizationDetailsJwtVcJsonLdAndLdpVc
-    } else if (format === OpenId4VciCredentialFormatProfile.SdJwtVc) {
-      return {
-        type,
-        format,
-        locations,
-        vct: offeredCredential.vct,
-        claims: offeredCredential.claims,
-      } satisfies AuthorizationDetailsSdJwtVc
-    } else if (format === OpenId4VciCredentialFormatProfile.MsoMdoc) {
-      return {
-        type,
-        format,
-        locations,
-        claims: offeredCredential.claims,
-        doctype: offeredCredential.doctype,
-      } satisfies AuthorizationDetailsMsoMdoc
-    } else {
-      throw new CredoError(`Cannot create authorization_details. Unsupported credential format '${format}'.`)
->>>>>>> 595c3d63
     }
   }
 
@@ -186,14 +108,7 @@
 
     const client = this.getClient(agentContext)
 
-    const authorizationServerMetadata = determineAuthorizationServerForOffer({
-      credentialOffer: credentialOfferPayload,
-      grantType: authorizationCodeGrantIdentifier,
-      issuerMetadata: metadata,
-    })
-
-    const { authorizationRequestUrl, pkce, authorizationServer } = await client.createAuthorizationRequestUrl({
-      authorizationServer: authorizationServerMetadata.issuer,
+    const { authorizationRequestUrl, pkce, authorizationServer } = await client.initiateAuthorization({
       clientId,
       issuerMetadata: metadata,
       credentialOffer: credentialOfferPayload,
@@ -457,7 +372,6 @@
         clientId: options.clientId,
         nonce: cNonce,
       })
-<<<<<<< HEAD
 
       this.logger.debug('Generated credential request proof of possesion jwt', { jwt })
 
@@ -476,34 +390,6 @@
           proof_type: 'jwt',
           jwt,
         },
-=======
-      credentialRequestBuilder
-        .withVersion(version)
-        .withCredentialEndpoint(metadata.credential_endpoint)
-        .withToken(tokenResponse.access_token)
-
-      const credentialRequestClient = credentialRequestBuilder.build()
-      // retrieve the @context from the credential configuration
-      const context =
-        offeredCredentialConfiguration.format === OpenId4VciCredentialFormatProfile.JwtVcJsonLd ||
-        offeredCredentialConfiguration.format === OpenId4VciCredentialFormatProfile.LdpVc
-          ? offeredCredentialConfiguration.credential_definition['@context']
-          : undefined
-
-      const createDpopOpts = tokenResponse.dpop
-        ? await this.getCreateDpopOptions(agentContext, metadata, {
-            jwk: tokenResponse.dpop.jwk,
-            jwtPayloadProps: { accessToken: tokenResponse.access_token, nonce: tokenResponse.dpop?.nonce },
-          })
-        : undefined
-
-      const credentialResponse = await credentialRequestClient.acquireCredentialsUsingProof({
-        proofInput: proofOfPossession,
-        credentialTypes: getTypesFromCredentialSupported(offeredCredentialConfiguration),
-        format: offeredCredentialConfiguration.format,
-        createDPoPOpts: createDpopOpts,
-        context: context,
->>>>>>> 595c3d63
       })
 
       // Set new nonce values
