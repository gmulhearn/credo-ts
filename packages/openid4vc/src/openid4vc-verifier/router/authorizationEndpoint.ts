--- conflicted
+++ resolved
@@ -71,20 +71,8 @@
     try {
       const openId4VcVerifierService = agentContext.dependencyManager.resolve(OpenId4VcSiopVerifierService)
 
-<<<<<<< HEAD
-      const authorizationResponse: AuthorizationResponsePayload = request.body
-      if (authorizationResponse.presentation_submission)
-        authorizationResponse.presentation_submission = JSON.parse(request.body.presentation_submission)
 
-      // This feels hacky, and should probably be moved to OID4VP lib. However the OID4VP spec allows either object, string, or array...
-      if (
-        authorizationResponse.vp_token &&
-        typeof authorizationResponse.vp_token === 'string' &&
-        (authorizationResponse.vp_token.startsWith('{') || authorizationResponse.vp_token.startsWith('['))
-      ) {
-        authorizationResponse.vp_token = JSON.parse(authorizationResponse.vp_token)
-      }
-=======
+
       let verificationSession: OpenId4VcVerificationSessionRecord | undefined
       let authorizationResponsePayload: AuthorizationResponsePayload
 
@@ -106,7 +94,6 @@
           },
           decryptCompact: decryptJarmResponse(agentContext),
         })
->>>>>>> 1d83159d
 
         // FIXME: verify the apv matches the nonce of the authorization reuqest
         authorizationResponsePayload = res.authResponseParams as AuthorizationResponsePayload
@@ -118,16 +105,22 @@
           nonce: authorizationResponsePayload.nonce,
         })
       }
+      if (typeof authorizationResponsePayload.presentation_submission === 'string') {
+        authorizationResponsePayload.presentation_submission = JSON.parse(request.body.presentation_submission)
+      }
 
-      if (typeof authorizationResponsePayload.presentation_submission === 'string') {
-        authorizationResponsePayload.presentation_submission = JSON.parse(
-          authorizationResponsePayload.presentation_submission
-        )
+      // This feels hacky, and should probably be moved to OID4VP lib. However the OID4VP spec allows either object, string, or array...
+      if (
+        typeof authorizationResponsePayload.vp_token === 'string' &&
+        (authorizationResponsePayload.vp_token.startsWith('{') || authorizationResponsePayload.vp_token.startsWith('['))
+      ) {
+        authorizationResponsePayload.vp_token = JSON.parse(authorizationResponsePayload.vp_token)
       }
 
       if (!verificationSession) {
         throw new CredoError('Missing verification session, cannot verify authorization response.')
       }
+
       await openId4VcVerifierService.verifyAuthorizationResponse(agentContext, {
         authorizationResponse: authorizationResponsePayload,
         verificationSession,
