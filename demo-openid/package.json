--- conflicted
+++ resolved
@@ -35,11 +35,7 @@
     "@types/oidc-provider": "^8.4.4",
     "clear": "^0.1.0",
     "figlet": "^1.5.2",
-<<<<<<< HEAD
     "ts-node": "^10.4.0",
     "tsx": "^4.11.0"
-=======
-    "ts-node": "^10.9.2"
->>>>>>> 595c3d63
   }
 }